#!/usr/bin/env python3 -B

import os
import sys
import bonobo

<<<<<<< HEAD
from pipeline.nodes.basic import AddArchesModel, AddFieldNames, Serializer, deep_copy, Offset, add_uuid, Trace
from pipeline.projects.knoedler.data import *
from pipeline.projects.knoedler.linkedart import *
from pipeline.io.file import FileWriter
from pipeline.io.arches import ArchesWriter
from pipeline.linkedart import make_la_person
from settings import *

PROJECT_NAME = "knoedler"
UID_TAG_PREFIX = f'tag:getty.edu,2019:digital:pipeline:{PROJECT_NAME}:REPLACE-WITH-UUID#'

# Set up environment
def get_services():
    return {
    	'trace_counter': itertools.count(),
        'aat': create_engine(aat_engine),
        'gpi': create_engine(gpi_engine),
 		'uuid_cache': create_engine(uuid_cache_engine),
 		'raw': create_engine(raw_engine)
    }

### Pipeline

if DEBUG:
	LIMIT     = os.environ.get('GETTY_PIPELINE_LIMIT', 10)
	PACK_SIZE = 10
	SRLZ = Serializer(compact=False)
	WRITER = FileWriter(directory=output_file_path)
	# WRITER = ArchesWriter()
else:
	LIMIT     =10000000
	PACK_SIZE =10000000
	SRLZ = Serializer(compact=True)
	WRITER = FileWriter(directory=output_file_path)
	# WRITER = ArchesWriter()



def add_sales(graph):
	graph.add_chain(
		bonobo_sqlalchemy.Select('SELECT * from knoedler_purchase_info', engine='gpi', limit=LIMIT, pack_size=PACK_SIZE),
		AddFieldNames(key="purchase_info", field_names=all_names),
		AddArchesModel(model=arches_models['Acquisition']),
		add_uuid,
		add_purchase_people,
		add_purchase_thing,
		add_ownership_phase_purchase,
		make_la_purchase,
		SRLZ,
		WRITER
	)

	phases = graph.add_chain(
		fan_object_phases,
		AddArchesModel(model=arches_models['Phase']),
		make_la_phase,
		SRLZ,
		WRITER,
		_input=add_ownership_phase_purchase
	)

	if DEBUG and SPAM:
		graph.add_chain(print_jsonld, _input=phases.output)

	acqs = graph.add_chain(
		bonobo_sqlalchemy.Select('SELECT * from knoedler_sale_info', engine='gpi', limit=LIMIT, pack_size=PACK_SIZE),
		AddFieldNames(key="sale_info", field_names=all_names),
		AddArchesModel(model=arches_models['Acquisition']),
		add_uuid,
		add_sale_people,
		add_sale_thing, # includes adding reference to phase it terminates
		make_la_sale,
		SRLZ,
		WRITER
	)

	if DEBUG and SPAM:
		graph.add_chain(print_jsonld, _input=acqs.output)

def add_missing(graph):
	graph.add_chain(
		bonobo_sqlalchemy.Select('''
			SELECT pi_record_no, object_id, inventory_event_id, sale_event_id, purchase_event_id
			FROM knoedler
			WHERE inventory_event_id NOT NULL
			''',
			engine='gpi', limit=LIMIT, pack_size=PACK_SIZE),
		find_raw,
		AddFieldNames(key="raw", field_names=all_names),
		# bonobo.PrettyPrinter(),
		make_missing_purchase_data,
		make_missing_shared
	)

	graph.add_chain(
		make_missing_purchase,
		AddArchesModel(model=arches_models['Acquisition']),
		#bonobo.PrettyPrinter(),
		make_la_purchase,
		SRLZ,
		WRITER,
		_input=make_missing_shared
	)

	# This actually makes /all/ the inventory activities
	graph.add_chain(
		make_inventory,
		AddArchesModel(model=arches_models['Activity']),
		make_la_inventory,
		SRLZ,
		# bonobo.PrettyPrinter(),
		WRITER,
		_input=make_missing_shared
	)

def add_pre_post(graph):
	chain1 = graph.add_chain(
		bonobo_sqlalchemy.Select('''
			SELECT pp.rowid, pp.previous_owner_uid, pp.object_id, p.person_ulan, p.person_label
			FROM knoedler_previous_owners AS pp
				JOIN gpi_people as p ON (p.person_uid = pp.previous_owner_uid)
			''', engine='gpi', limit=LIMIT, pack_size=PACK_SIZE),
			AddFieldNames(key="prev_post_owners", field_names=all_names),
			add_prev_prev
	)

	chain2 = graph.add_chain(
		bonobo_sqlalchemy.Select('''
			SELECT pp.rowid, pp.post_owner_uid, pp.object_id, p.person_ulan, p.person_label
			FROM
				knoedler_post_owners AS pp
				JOIN gpi_people as p ON (p.person_uid = pp.post_owner_uid)
			''',
			engine='gpi', limit=LIMIT, pack_size=PACK_SIZE),
			AddFieldNames(key="prev_post_owners", field_names=all_names),
	)

	for cin in [chain1.output, chain2.output]:
		graph.add_chain(
			AddArchesModel(model=arches_models['Acquisition']),
			fan_prev_post_purchase_sale,
			make_la_prev_post,
			SRLZ,
			WRITER,
			_input = cin
		)

def add_objects(graph):
	graph.add_chain(
		bonobo_sqlalchemy.Select('SELECT DISTINCT object_id FROM knoedler', engine='gpi', limit=LIMIT, pack_size=PACK_SIZE),
		make_objects,
		AddArchesModel(model=arches_models['HumanMadeObject']),
		add_uuid,
		make_objects_names,
		make_objects_dims,
		make_objects_tags_ids,
		make_objects_artists,
		make_la_object,
		SRLZ,
		WRITER
	)

	visitems = graph.add_chain(
		deep_copy,
		AddArchesModel(model=arches_models['VisualItem']),
		make_la_vizitem,
		SRLZ,
		WRITER,
		_input = make_objects_artists
	)

	if DEBUG and SPAM:
		graph.add_chain(print_jsonld, _input=visitems.output)

def add_people(graph):
	people = graph.add_chain(
		bonobo_sqlalchemy.Select('''
			SELECT DISTINCT peeps.*
			FROM
				gpi_people AS peeps
				JOIN gpi_people_names AS names ON (peeps.person_uid = names.person_uid)
				JOIN gpi_people_names_references AS ref ON (names.person_name_id = ref.person_name_id)
			WHERE
				ref.source_record_id LIKE "KNO%"
			''',
			engine='gpi', limit=LIMIT, pack_size=PACK_SIZE),
		AddFieldNames(key="gpi_people", field_names=all_names),
		AddArchesModel(model=arches_models['Person']),
		add_uuid,
		add_person_names,
		add_person_aat_labels,
		clean_dates,
		make_la_person,	
		SRLZ,
		WRITER
	)

	if DEBUG and SPAM:
		graph.add_chain(print_jsonld, _input=people.output)

def add_documents(graph):
	graph.add_chain(
		bonobo_sqlalchemy.Select('SELECT DISTINCT stock_book_no FROM knoedler ORDER BY stock_book_no', engine='gpi', limit=LIMIT, pack_size=PACK_SIZE),
		make_stock_books,
		AddArchesModel(model=arches_models['LinguisticObject']),
		add_uuid,
		make_la_book,

		fan_pages,
		AddArchesModel(model=arches_models['LinguisticObject']),
		add_uuid,
		make_la_page,

		fan_rows,
		AddArchesModel(model=arches_models['LinguisticObject']),
		add_uuid,
		make_la_row
	)

	# create subsequent branches
	for xin in [make_la_book, make_la_page, make_la_row]:
		out = graph.add_chain(
			SRLZ,
			WRITER,
			_input = xin
		)
		if DEBUG and SPAM:
			graph.add_chain(print_jsonld, _input=out.output)


def get_graph():
	graph = bonobo.Graph()

	# Sales
	if not DEBUG or 1:
		add_sales(graph)

	# Here we do both missing purchases and inventory events
	if not DEBUG or 1:
		add_missing(graph)

	# Pre/Post owners
	if not DEBUG or 1:
		add_pre_post(graph)

	# Objects
	if not DEBUG or 1:
		add_objects(graph)

	# People
	if not DEBUG or 1:
		add_people(graph)

	# Documents
	if not DEBUG or 1:
		add_documents(graph)

	return graph


=======
from pipeline.projects.knoedler import KnoedlerFilePipeline
import settings
from cromulent import vocab

### Pipeline

>>>>>>> 52d12db9
if __name__ == '__main__':
	if settings.DEBUG:
		LIMIT		= int(os.environ.get('GETTY_PIPELINE_LIMIT', 10))
		PACK_SIZE = 10
	else:
		LIMIT		= int(os.environ.get('GETTY_PIPELINE_LIMIT', 10000000))
	PACK_SIZE = 10000000

	vocab.add_linked_art_boundary_check()

	print_dot = False
	if 'dot' in sys.argv[1:]:
		print_dot = True
		sys.argv[1:] = [a for a in sys.argv[1:] if a != 'dot']
	parser = bonobo.get_argument_parser()
	with bonobo.parse_args(parser) as options:
		try:
			pipeline = KnoedlerFilePipeline(
				output_path=settings.output_file_path,
				models=settings.arches_models,
				pack_size=PACK_SIZE,
				limit=LIMIT,
				debug=settings.DEBUG
			)
			if print_dot:
				print(pipeline.get_graph()._repr_dot_())
			else:
				pipeline.run(**options)
		except RuntimeError:
			raise ValueError()<|MERGE_RESOLUTION|>--- conflicted
+++ resolved
@@ -4,275 +4,20 @@
 import sys
 import bonobo
 
-<<<<<<< HEAD
-from pipeline.nodes.basic import AddArchesModel, AddFieldNames, Serializer, deep_copy, Offset, add_uuid, Trace
-from pipeline.projects.knoedler.data import *
-from pipeline.projects.knoedler.linkedart import *
-from pipeline.io.file import FileWriter
-from pipeline.io.arches import ArchesWriter
-from pipeline.linkedart import make_la_person
-from settings import *
+
+# project name could be passed on the command line as which pipeline to run
+# and then passed in to the appropriate project
+# then UID_TAG_PREFIX could be managed in the main code
 
 PROJECT_NAME = "knoedler"
 UID_TAG_PREFIX = f'tag:getty.edu,2019:digital:pipeline:{PROJECT_NAME}:REPLACE-WITH-UUID#'
 
-# Set up environment
-def get_services():
-    return {
-    	'trace_counter': itertools.count(),
-        'aat': create_engine(aat_engine),
-        'gpi': create_engine(gpi_engine),
- 		'uuid_cache': create_engine(uuid_cache_engine),
- 		'raw': create_engine(raw_engine)
-    }
-
-### Pipeline
-
-if DEBUG:
-	LIMIT     = os.environ.get('GETTY_PIPELINE_LIMIT', 10)
-	PACK_SIZE = 10
-	SRLZ = Serializer(compact=False)
-	WRITER = FileWriter(directory=output_file_path)
-	# WRITER = ArchesWriter()
-else:
-	LIMIT     =10000000
-	PACK_SIZE =10000000
-	SRLZ = Serializer(compact=True)
-	WRITER = FileWriter(directory=output_file_path)
-	# WRITER = ArchesWriter()
-
-
-
-def add_sales(graph):
-	graph.add_chain(
-		bonobo_sqlalchemy.Select('SELECT * from knoedler_purchase_info', engine='gpi', limit=LIMIT, pack_size=PACK_SIZE),
-		AddFieldNames(key="purchase_info", field_names=all_names),
-		AddArchesModel(model=arches_models['Acquisition']),
-		add_uuid,
-		add_purchase_people,
-		add_purchase_thing,
-		add_ownership_phase_purchase,
-		make_la_purchase,
-		SRLZ,
-		WRITER
-	)
-
-	phases = graph.add_chain(
-		fan_object_phases,
-		AddArchesModel(model=arches_models['Phase']),
-		make_la_phase,
-		SRLZ,
-		WRITER,
-		_input=add_ownership_phase_purchase
-	)
-
-	if DEBUG and SPAM:
-		graph.add_chain(print_jsonld, _input=phases.output)
-
-	acqs = graph.add_chain(
-		bonobo_sqlalchemy.Select('SELECT * from knoedler_sale_info', engine='gpi', limit=LIMIT, pack_size=PACK_SIZE),
-		AddFieldNames(key="sale_info", field_names=all_names),
-		AddArchesModel(model=arches_models['Acquisition']),
-		add_uuid,
-		add_sale_people,
-		add_sale_thing, # includes adding reference to phase it terminates
-		make_la_sale,
-		SRLZ,
-		WRITER
-	)
-
-	if DEBUG and SPAM:
-		graph.add_chain(print_jsonld, _input=acqs.output)
-
-def add_missing(graph):
-	graph.add_chain(
-		bonobo_sqlalchemy.Select('''
-			SELECT pi_record_no, object_id, inventory_event_id, sale_event_id, purchase_event_id
-			FROM knoedler
-			WHERE inventory_event_id NOT NULL
-			''',
-			engine='gpi', limit=LIMIT, pack_size=PACK_SIZE),
-		find_raw,
-		AddFieldNames(key="raw", field_names=all_names),
-		# bonobo.PrettyPrinter(),
-		make_missing_purchase_data,
-		make_missing_shared
-	)
-
-	graph.add_chain(
-		make_missing_purchase,
-		AddArchesModel(model=arches_models['Acquisition']),
-		#bonobo.PrettyPrinter(),
-		make_la_purchase,
-		SRLZ,
-		WRITER,
-		_input=make_missing_shared
-	)
-
-	# This actually makes /all/ the inventory activities
-	graph.add_chain(
-		make_inventory,
-		AddArchesModel(model=arches_models['Activity']),
-		make_la_inventory,
-		SRLZ,
-		# bonobo.PrettyPrinter(),
-		WRITER,
-		_input=make_missing_shared
-	)
-
-def add_pre_post(graph):
-	chain1 = graph.add_chain(
-		bonobo_sqlalchemy.Select('''
-			SELECT pp.rowid, pp.previous_owner_uid, pp.object_id, p.person_ulan, p.person_label
-			FROM knoedler_previous_owners AS pp
-				JOIN gpi_people as p ON (p.person_uid = pp.previous_owner_uid)
-			''', engine='gpi', limit=LIMIT, pack_size=PACK_SIZE),
-			AddFieldNames(key="prev_post_owners", field_names=all_names),
-			add_prev_prev
-	)
-
-	chain2 = graph.add_chain(
-		bonobo_sqlalchemy.Select('''
-			SELECT pp.rowid, pp.post_owner_uid, pp.object_id, p.person_ulan, p.person_label
-			FROM
-				knoedler_post_owners AS pp
-				JOIN gpi_people as p ON (p.person_uid = pp.post_owner_uid)
-			''',
-			engine='gpi', limit=LIMIT, pack_size=PACK_SIZE),
-			AddFieldNames(key="prev_post_owners", field_names=all_names),
-	)
-
-	for cin in [chain1.output, chain2.output]:
-		graph.add_chain(
-			AddArchesModel(model=arches_models['Acquisition']),
-			fan_prev_post_purchase_sale,
-			make_la_prev_post,
-			SRLZ,
-			WRITER,
-			_input = cin
-		)
-
-def add_objects(graph):
-	graph.add_chain(
-		bonobo_sqlalchemy.Select('SELECT DISTINCT object_id FROM knoedler', engine='gpi', limit=LIMIT, pack_size=PACK_SIZE),
-		make_objects,
-		AddArchesModel(model=arches_models['HumanMadeObject']),
-		add_uuid,
-		make_objects_names,
-		make_objects_dims,
-		make_objects_tags_ids,
-		make_objects_artists,
-		make_la_object,
-		SRLZ,
-		WRITER
-	)
-
-	visitems = graph.add_chain(
-		deep_copy,
-		AddArchesModel(model=arches_models['VisualItem']),
-		make_la_vizitem,
-		SRLZ,
-		WRITER,
-		_input = make_objects_artists
-	)
-
-	if DEBUG and SPAM:
-		graph.add_chain(print_jsonld, _input=visitems.output)
-
-def add_people(graph):
-	people = graph.add_chain(
-		bonobo_sqlalchemy.Select('''
-			SELECT DISTINCT peeps.*
-			FROM
-				gpi_people AS peeps
-				JOIN gpi_people_names AS names ON (peeps.person_uid = names.person_uid)
-				JOIN gpi_people_names_references AS ref ON (names.person_name_id = ref.person_name_id)
-			WHERE
-				ref.source_record_id LIKE "KNO%"
-			''',
-			engine='gpi', limit=LIMIT, pack_size=PACK_SIZE),
-		AddFieldNames(key="gpi_people", field_names=all_names),
-		AddArchesModel(model=arches_models['Person']),
-		add_uuid,
-		add_person_names,
-		add_person_aat_labels,
-		clean_dates,
-		make_la_person,	
-		SRLZ,
-		WRITER
-	)
-
-	if DEBUG and SPAM:
-		graph.add_chain(print_jsonld, _input=people.output)
-
-def add_documents(graph):
-	graph.add_chain(
-		bonobo_sqlalchemy.Select('SELECT DISTINCT stock_book_no FROM knoedler ORDER BY stock_book_no', engine='gpi', limit=LIMIT, pack_size=PACK_SIZE),
-		make_stock_books,
-		AddArchesModel(model=arches_models['LinguisticObject']),
-		add_uuid,
-		make_la_book,
-
-		fan_pages,
-		AddArchesModel(model=arches_models['LinguisticObject']),
-		add_uuid,
-		make_la_page,
-
-		fan_rows,
-		AddArchesModel(model=arches_models['LinguisticObject']),
-		add_uuid,
-		make_la_row
-	)
-
-	# create subsequent branches
-	for xin in [make_la_book, make_la_page, make_la_row]:
-		out = graph.add_chain(
-			SRLZ,
-			WRITER,
-			_input = xin
-		)
-		if DEBUG and SPAM:
-			graph.add_chain(print_jsonld, _input=out.output)
-
-
-def get_graph():
-	graph = bonobo.Graph()
-
-	# Sales
-	if not DEBUG or 1:
-		add_sales(graph)
-
-	# Here we do both missing purchases and inventory events
-	if not DEBUG or 1:
-		add_missing(graph)
-
-	# Pre/Post owners
-	if not DEBUG or 1:
-		add_pre_post(graph)
-
-	# Objects
-	if not DEBUG or 1:
-		add_objects(graph)
-
-	# People
-	if not DEBUG or 1:
-		add_people(graph)
-
-	# Documents
-	if not DEBUG or 1:
-		add_documents(graph)
-
-	return graph
-
-
-=======
 from pipeline.projects.knoedler import KnoedlerFilePipeline
 import settings
 from cromulent import vocab
 
 ### Pipeline
 
->>>>>>> 52d12db9
 if __name__ == '__main__':
 	if settings.DEBUG:
 		LIMIT		= int(os.environ.get('GETTY_PIPELINE_LIMIT', 10))
