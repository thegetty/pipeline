--- conflicted
+++ resolved
@@ -198,11 +198,7 @@
 	)
 
 	if DEBUG and SPAM:
-<<<<<<< HEAD
 		graph.add_chain(print_jsonld, _input=people.output)
-=======
-		graph.add_chain(print_jsonld, _input=len(graph.nodes)-1)
->>>>>>> c62f0752
 
 def add_documents(graph):
 	graph.add_chain(
@@ -231,11 +227,7 @@
 			_input = xin
 		)
 		if DEBUG and SPAM:
-<<<<<<< HEAD
 			graph.add_chain(print_jsonld, _input=out.output)
-=======
-			graph.add_chain(print_jsonld, _input=len(graph.nodes)-1)
->>>>>>> c62f0752
 
 
 def get_graph():
