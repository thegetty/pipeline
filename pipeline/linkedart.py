from contextlib import suppress
import warnings
import urllib.parse
import calendar

from cromulent import model, vocab
from cromulent.model import factory
from cromulent.extract import extract_physical_dimensions
from pipeline.util.cleaners import ymd_to_datetime

factory.auto_id_type = 'uuid'
vocab.add_art_setter()

def add_crom_data(data: dict, what=None):
	data['_CROM_FACTORY'] = factory
	data['_LOD_OBJECT'] = what
	return data

def get_crom_object(data: dict):
	if data is None:
		return None
	return data.get('_LOD_OBJECT')

def remove_crom_object(data: dict):
	with suppress(KeyError):
		del data['_LOD_OBJECT']
		del data['_CROM_FACTORY']
	return data

class MakeLinkedArtRecord:
	def set_properties(self, data, thing):
		'''
		The following keys in `data` are handled to set properties on `thing`:

		`referred_to_by`
		`identifiers`
		`names` -	An array of arrays of one or two elements. The first element of each
					array is a name string, and is set as the value of a `model.Name` for
					`thing`. If there is a `dict` second element, its contents are used to
					assert properties of the name. An array associated with the key
					`'referred_to_by'` will be used to assert that the `LinguisticObject`s
					(or `dict`s representing a `LinguisticObject`) refer to the name.

		Example data:

		{
			'names': [
				['J. Paul Getty'],
				[
					'Getty',
					{
						'referred_to_by': [
							{'uri': 'tag:getty.edu,2019:digital:pipeline:REPLACE-WITH-UUID:knoedler#K-ROW-1-2-3'},
							model.LinguisticObject(ident='tag:getty.edu,2019:digital:pipeline:REPLACE-WITH-UUID:knoedler#K-ROW-1-7-10'),
						]
					}
				]
			]
		}
		'''
		for notedata in data.get('referred_to_by', []):
			if isinstance(notedata, tuple):
				content, itype = notedata
				if itype is not None:
					if isinstance(itype, type):
						note = itype(content=content)
					elif isinstance(itype, object):
						note = itype
						note.content = content
					else:
						note = vocab.Note(content=content)
						note.classified_as = itype
<<<<<<< HEAD
			elif isinstance(notedata, str):
=======
			elif isinstance(notedata, model.BaseResource):
				note = notedata
			else:
>>>>>>> b0389ed5
				note = vocab.Note(content=notedata)
			else:
				note = notedata
			thing.referred_to_by = note

		for identifier in data.get('identifiers', []):
			if isinstance(identifier, tuple):
				content, itype = identifier
				if itype is not None:
					if isinstance(itype, type):
						ident = itype(ident='', content=content)
						if not content:
							warnings.warn(f'Setting empty identifier on {thing.id}')
					elif isinstance(itype, object):
						ident = itype
						ident.content = content
						if not content:
							warnings.warn(f'Setting empty identifier on {thing.id}')
					else:
						ident = model.Identifier(ident='')
						if not content:
							warnings.warn(f'Setting empty identifier on {thing.id}')
						ident.content = content
						ident.classified_as = itype
			else:
				ident = identifier
# 				c = ident.content
			thing.identified_by = ident

		if not hasattr(thing, '_label') and 'label' in data:
			setattr(thing, '_label', data['label'])

		for namedata in data.get('names', []):
			# namedata should take the form of:
			# ["A. Name"]
			# ["A. Name", {'referred_to_by': [{'uri': 'URI-OF-LINGUISTIC_OBJECT'}, model.LinguisticObject()]}]
			if isinstance(namedata, tuple):
				name, *properties = namedata
			else:
				name = namedata
				properties = {}
			n = set_la_name(thing, name)
			self.set_lo_properties(n, *properties)

	def set_lo_properties(self, n, *properties):
		for props in properties:
			assert isinstance(props, dict)
			for ref in props.get('referred_to_by', []):
				if isinstance(ref, dict):
					if 'uri' in ref:
						l = model.LinguisticObject(ident=ref['uri'])
					elif 'uuid' in data:
						l = model.LinguisticObject(ident="urn:uuid:%s" % ref['uuid'])
					else:
						raise Exception(f'MakeLinkedArtRecord call attempt to set name {name} with a non-identified reference: {ref}')
				elif isinstance(ref, object):
					l = ref
				else:
					raise Exception(f'MakeLinkedArtRecord call attempt to set name {name} with an unrecognized reference type: {ref}')
				n.referred_to_by = l

	def __call__(self, data: dict):
		if '_LOD_OBJECT' in data:
			thing = data['_LOD_OBJECT']
		else:
			otype = data['object_type']
			if 'uri' in data:
				thing = otype(ident=data['uri'])
			elif 'uuid' in data:
				thing = otype(ident="urn:uuid:%s" % data['uuid'])
			else:
				raise Exception('MakeLinkedArtRecord called with a dictionary with neither uuid or uri member')

		self.set_properties(data, thing)

		return add_crom_data(data=data, what=thing)

def set_la_name(thing, value, title_type=None, set_label=False):
	if value is None:
		return None
	if isinstance(value, tuple):
		label, language = value
	else:
		label = value
		language = None
	if set_label:
		thing._label = label
	name = model.Name(ident='', content=label)
	if title_type is not None:
		name.classified_as = title_type
	if not label:
		warnings.warn(f'Setting empty name on {thing.id}')
	thing.identified_by = name
	if language is not None:
		name.language = language
	return name

class MakeLinkedArtLinguisticObject(MakeLinkedArtRecord):
	# TODO: document the expected format of data['translations']
	# TODO: document the expected format of data['identifiers']
	def set_properties(self, data, thing):
		super().set_properties(data, thing)

		# TODO: this whole title_type thing isn't right. most of the identifiers below aren't titles
		title_type = model.Type(ident='http://vocab.getty.edu/aat/300417193', label='Title')
		name = None
		if 'label' in data:
			name = set_la_name(thing, data['label'], title_type, set_label=True)

		for t in data.get('translations', []):
			n = set_la_name(thing, t, title_type)
			if name is not None:
				n.translation_of = name

		for content, itype, notes in data.get('qualified_identifiers', []):
			ident = itype(content=content)
			if not content:
				warnings.warn(f'Setting empty identifier on {thing.id}')
			thing.identified_by = ident
			for n in notes:
				ident.referred_to_by = n

		code_type = None # TODO: is there a model.Type value for this sort of code?
		for c in data.get('classifications', []):
			if isinstance(c, model.Type):
				classification = c
			else:
				cid, label = c
				name = model.Name()
				name.classified_as = title_type
				name.content = label

				classification = model.Type(label=label)
				if not label:
					warnings.warn(f'Setting empty name on {classification.id}')
				classification.identified_by = name

				code = model.Identifier()
				code.classified_as = code_type
				if not cid:
					warnings.warn(f'Setting empty identifier on {code.id}')
				code.content = cid
				classification.identified_by = code
			thing.about = classification

		for c in data.get('indexing', []):
			if isinstance(c, tuple):
				cid, label = c
				name = model.Name()
				name.classified_as = title_type
				name.content = label

				indexing = model.Type(label=label)
				if not label:
					warnings.warn(f'Setting empty name on {indexing.id}')
				indexing.identified_by = name

				code = model.Identifier()
				code.classified_as = code_type
				code.content = cid
				if not cid:
					warnings.warn(f'Setting empty identifier on {code.id}')
				indexing.identified_by = code
			else:
				indexing = c
			thing.about = indexing

		parents = data.get('part_of', [])
		for parent_data in parents:
			parent = get_crom_object(parent_data)
			thing.part_of = parent

		for carrier in data.get('carried_by', []):
			hmo = get_crom_object(carrier)
			thing.carried_by = hmo


	def __call__(self, data: dict):
		if 'object_type' not in data:
			data['object_type'] = model.LinguisticObject
		return super().__call__(data)


class MakeLinkedArtHumanMadeObject(MakeLinkedArtRecord):
	def set_properties(self, data, thing):
		super().set_properties(data, thing)
		title_type = model.Type(ident='http://vocab.getty.edu/aat/300417193', label='Title') # TODO: is this the right aat URI?
		if 'label' in data:
			set_la_name(thing, data['label'], title_type, set_label=True)

		if 'title' in data:
			# TODO: This needs to be a PrimaryName, not a Name classified as a Title
			title = data['title']
			if isinstance(title, str):
				set_la_name(thing, title, title_type, set_label=True)
			elif isinstance(title, (list, tuple)):
				value, *properties = title
				n = set_la_name(thing, value, title_type, set_label=True)
				n.classified_as = title_type
				self.set_lo_properties(n, *properties)
				thing.identified_by = n

		parents = data.get('part_of', [])
		for parent_data in parents:
			parent = get_crom_object(parent_data)
			thing.part_of = parent

		for carried in data.get('carries', []):
			lo = get_crom_object(carried)
			thing.carries = lo

		for coll in data.get('member_of', []):
			thing.member_of = coll

		for annotation in data.get('annotations', []):
			a = model.Annotation(ident='', content=annotation)
			thing.carries = a


class MakeLinkedArtAbstract(MakeLinkedArtLinguisticObject):
	pass

class MakeLinkedArtAgent(MakeLinkedArtRecord):
	def set_properties(self, data, thing):
		super().set_properties(data, thing)
		with suppress(ValueError, TypeError):
			ulan = int(data.get('ulan'))
			if ulan:
				thing.exact_match = model.BaseResource(ident=f'http://vocab.getty.edu/ulan/{ulan}')

		if 'name' in data:
			title_type = model.Type(ident='http://vocab.getty.edu/aat/300417193', label='Title')
			name = data['name']
			if isinstance(name, str):
				set_la_name(thing, name, title_type, set_label=True)
			elif isinstance(name, (list, tuple)):
				value, *properties = name
				n = model.Name(ident='', content=value)
				n.classified_as = title_type
				self.set_lo_properties(n, *properties)
				thing.identified_by = n

class MakeLinkedArtOrganization(MakeLinkedArtAgent):
	def set_properties(self, data, thing):
		super().set_properties(data, thing)
		with suppress(KeyError):
			thing._label = str(data['label'])

		for event in data.get('events', []):
			thing.carried_out = event

		for n in data.get('nationality', []):
			thing.classified_as = n

	def __call__(self, data: dict):
		if 'object_type' not in data:
			data['object_type'] = model.Group
		return super().__call__(data)

class MakeLinkedArtAuctionHouseOrganization(MakeLinkedArtOrganization):
	def __call__(self, data: dict):
		if 'object_type' not in data:
			data['object_type'] = vocab.AuctionHouseOrg
		return super().__call__(data)


# XXX Reconcile with provenance.timespan_from_outer_bounds
def make_ymd_timespan(data: dict, start_prefix="", end_prefix="", label=""):
	y = f'{start_prefix}year'
	m = f'{start_prefix}month'
	d = f'{start_prefix}day'
	y2 = f'{end_prefix}year'
	m2 = f'{end_prefix}month'
	d2 = f'{end_prefix}day'	

	t = model.TimeSpan(ident='')
	if not label:
		label = ymd_to_label(data[y], data[m], data[d])
		if y != y2:
			lbl2 = ymd_to_label(data[y2], data[m2], data[d2])
			label = f'{label} to {lbl2}'
	t._label = label
	if not label:
		warnings.warn(f'Setting empty name on {t.id}')
	t.identified_by = model.Name(ident='', content=label)
	t.begin_of_the_begin = ymd_to_datetime(data[y], data[m], data[d])
	t.end_of_the_end = ymd_to_datetime(data[y2], data[m2], data[d2], which="end")
	return t

def ymd_to_label(year, month, day):
	# Return monthname day year
	if not year:
		return "Unknown"
	if not month:
		return str(year)
	if not isinstance(month, int):
		try:
			month = int(month)
			month_name = calendar.month_name[month]
		except:
			# Assume it's already a name of a month
			month_name = month
	else:
		month_name = calendar.month_name[month]
	if day:
		return f'{month_name} {day}, {year}'
	else:
		return f'{month_name} {year}'


class MakeLinkedArtPerson(MakeLinkedArtAgent):
	def set_properties(self, data, who):
		super().set_properties(data, who)
		with suppress(KeyError):
			who._label = str(data['label'])

		for ns in ['aat_nationality_1', 'aat_nationality_2','aat_nationality_3']:
			# add nationality
			n = data.get(ns)
			# XXX Strip out antique / modern anonymous as a nationality
			if n:
				if int(n) in [300310546,300264736]:
					break
				natl = vocab.Nationality(ident="http://vocab.getty.edu/aat/%s" % n)
				who.classified_as = natl
				natl._label = str(data[ns+'_label'])
			else:
				break
		for n in data.get('nationality', []):
			who.classified_as = n

		# nationality field can contain other information, but not useful.
		# XXX Intentionally ignored but validate with GRI

		if data.get('active_early') or data.get('active_late'):
			act = vocab.Active()
			ts = model.TimeSpan(ident='')
			if data['active_early']:
				ts.begin_of_the_begin = "%s-01-01:00:00:00Z" % (data['active_early'],)
				ts.end_of_the_begin = "%s-01-01:00:00:00Z" % (data['active_early']+1,)
			if data['active_late']:
				ts.begin_of_the_end = "%s-01-01:00:00:00Z" % (data['active_late'],)
				ts.end_of_the_end = "%s-01-01:00:00:00Z" % (data['active_late']+1,)
			ts._label = "%s-%s" % (data['active_early'], data['active_late'])
			act.timespan = ts
			who.carried_out = act

		for event in data.get('events', []):
			who.carried_out = event

		if data.get('birth'):
			b = model.Birth()
			ts = model.TimeSpan(ident='')
			if 'birth_clean' in data and data['birth_clean']:
				if data['birth_clean'][0]:
					ts.begin_of_the_begin = data['birth_clean'][0].strftime("%Y-%m-%dT%H:%M:%SZ")
				if data['birth_clean'][1]:
					ts.end_of_the_end = data['birth_clean'][1].strftime("%Y-%m-%dT%H:%M:%SZ")
			ts._label = data['birth']
			b.timespan = ts
			b._label = "Birth of %s" % who._label
			who.born = b

		if data.get('death'):
			d = model.Death()
			ts = model.TimeSpan(ident='')
			if 'death_clean' in data and data['death_clean']:
				if data['death_clean'][0]:
					ts.begin_of_the_begin = data['death_clean'][0].strftime("%Y-%m-%dT%H:%M:%SZ")
				if data['death_clean'][1]:
					ts.end_of_the_end = data['death_clean'][1].strftime("%Y-%m-%dT%H:%M:%SZ")
			ts._label = data['death']
			d.timespan = ts
			d._label = "Death of %s" % who._label
			who.died = d

		if 'contact_point' in data:
			for p in data['contact_point']:
				if isinstance(p, model.Identifier):
					pl = p
				elif isinstance(p, dict):
					pl = get_crom_object(p)
				else:
					pl = model.Name(ident='', content=p)
				who.contact_point = pl

		# Locations are names of residence places (P74 -> E53)
		# XXX FIXME: Places are their own model
		if 'places' in data:
			for p in data['places']:
				if isinstance(p, model.Place):
					pl = p
				elif isinstance(p, dict):
					pl = get_crom_object(p)
				else:
					pl = model.Place(ident='', label=p)
				#pl._label = p['label']
				#nm = model.Name()
				#nm.content = p['label']
				#pl.identified_by = nm
				#for s in p['sources']:
				#		l = model.LinguisticObject(ident="urn:uuid:%s" % s[1])
					# l._label = _row_label(s[2], s[3], s[4])
				#	pl.referred_to_by = l
				who.residence = pl

		for uri in data.get('exact_match', []):
			who.exact_match = uri

	def __call__(self, data: dict):
		if 'object_type' not in data:
			data['object_type'] = model.Person
		return super().__call__(data)

def make_la_place(data:dict, base_uri=None):
	'''
	Given a dictionary representing data about a place, construct a model.Place object,
	assign it as the crom data in the dictionary, and return the dictionary.

	The dictionary keys used to construct the place object are:

	- name
	- type (one of: 'City' or 'Country')
	- part_of (a recursive place dictionary)
	'''
	TYPES = {
		'city': vocab.instances['city'],
		'province': vocab.instances['province'],
		'state': vocab.instances['province'],
		'country': vocab.instances['nation'],
	}

	if data is None:
		return None
	type_name = data.get('type', 'place').lower()
	name = data['name']
	label = name
	parent_data = data.get('part_of')

	place_type = TYPES.get(type_name)
	parent = None
	if parent_data:
		parent_data = make_la_place(parent_data, base_uri=base_uri)
		parent = get_crom_object(parent_data)
		label = f'{label}, {parent._label}'

	placeargs = {'label': label}
	if data.get('uri'):
		placeargs['ident'] = data['uri']
	elif base_uri:
		data['uri'] = base_uri + urllib.parse.quote(label)
		placeargs['ident'] = data['uri']

	p = model.Place(**placeargs)
	if place_type:
		p.classified_as = place_type
	if name:
		p.identified_by = model.Name(ident='', content=name)
	else:
		warnings.warn(f'Place with missing name on {p.id}')
	if parent:
		p.part_of = parent
	return add_crom_data(data=data, what=p)

class PopulateObject:
	'''
	Shared functionality for project-specific bonobo node sub-classes to populate
	object records.
	'''
	@staticmethod
	def populate_object_statements(data:dict, default_unit=None):
		hmo = get_crom_object(data)
		materials = data.get('materials')
		if materials:
			matstmt = vocab.MaterialStatement(ident='', content=materials)
			sales_record = get_crom_object(data.get('_record'))
			if sales_record:
				matstmt.referred_to_by = sales_record
			hmo.referred_to_by = matstmt

		dimstr = data.get('dimensions')
		if dimstr:
			dimstmt = vocab.DimensionStatement(ident='', content=dimstr)
			sales_record = get_crom_object(data.get('_record'))
			if sales_record:
				dimstmt.referred_to_by = sales_record
			hmo.referred_to_by = dimstmt
			for dim in extract_physical_dimensions(dimstr, default_unit=default_unit):
				if sales_record:
					dim.referred_to_by = sales_record
				hmo.dimension = dim
		else:
			pass
	# 		print(f'No dimension data was parsed from the dimension statement: {dimstr}')
<|MERGE_RESOLUTION|>--- conflicted
+++ resolved
@@ -70,13 +70,9 @@
 					else:
 						note = vocab.Note(content=content)
 						note.classified_as = itype
-<<<<<<< HEAD
-			elif isinstance(notedata, str):
-=======
 			elif isinstance(notedata, model.BaseResource):
 				note = notedata
-			else:
->>>>>>> b0389ed5
+			elif isinstance(notedata, str):
 				note = vocab.Note(content=notedata)
 			else:
 				note = notedata
