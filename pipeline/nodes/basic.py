# Extracters

from bonobo.config import Configurable, Service, Option, Exclusive, use
import sys
import uuid
import copy
import pprint
import difflib
import functools
import itertools
from contextlib import suppress
from pipeline.util.cleaners import date_cleaner
from cromulent import model
from pipeline.linkedart import get_crom_object

# ~~~~ Core Functions ~~~~

class CleanDateToSpan(Configurable):
	'''
	Supplied with a key name, attempt to parse the value in `input[key]`` as a date or
	date range, and create a new `TimeSpan` object for the parsed date(s). Store the
	resulting timespan in `input[key + '_span']`.
	'''

	key = Option(str, required=True)
	optional = Option(bool, default=True)

	def __init__(self, *v, **kw):
		'''
		Sets the __name__ property to include the relevant options so that when the
		bonobo graph is serialized as a GraphViz document, different objects can be
		visually differentiated.
		'''
		super().__init__(*v, **kw)
		self.__name__ = f'{type(self).__name__} ({self.key})'


	@staticmethod
	def string_to_span(value):
		'''Parse a string value and attempt to create a corresponding `model.TimeSpan` object.'''
		try:
			date_from, date_to = date_cleaner(value)
			ts = model.TimeSpan()
			if date_from is not None:
				ts.begin_of_the_begin = date_from.strftime("%Y-%m-%dT%H:%M:%SZ")
			if date_to is not None:
				ts.end_of_the_end = date_to.strftime("%Y-%m-%dT%H:%M:%SZ")
			return ts
		except Exception as e:
			print('*** Unknown date format %r: %s' % (value, e))
			return None

	def __call__(self, data, *args, **kwargs):
		if self.key in data:
			value = data[self.key]
			ts = self.string_to_span(value)
			if ts is not None:
				data['%s_span' % self.key] = ts
				return data
		else:
			if not self.optional:
				print('*** key %r is not in the data object:' % (self.key,))
				pprint.pprint(data)
		return NOT_MODIFIED

class RemoveKeys(Configurable):
	keys = Option(set)
	def __call__(self, data:dict):
		for key in self.keys:
			with suppress(KeyError):
				del data[key]
		return data

class GroupRepeatingKeys(Configurable):
	mapping = Option(dict)
	drop_empty = Option(bool, default=True)
	def __call__(self, data):
		for key, mapping in self.mapping.items():
			property_prefixes = mapping['prefixes']
			postprocess = mapping.get('postprocess')
			data[key] = []
			to_delete = set()
			with suppress(KeyError):
				for i in itertools.count(1):
					ks = ((prefix, f'{prefix}_{i}') for prefix in property_prefixes)
					subd = {}
					for p, k in ks:
						subd[p] = data[k]
						to_delete.add(k)
					if self.drop_empty:
						values_unset = list(map(lambda v: not bool(v), subd.values()))
						if all(values_unset):
<<<<<<< HEAD
							break
=======
							continue
>>>>>>> 70d445c3
					if postprocess and subd:
						if callable(postprocess):
							postprocess = [postprocess]
						for p in postprocess:
							subd = p(subd, data)
							if not subd:
								break
					if subd:
						data[key].append(subd)
			for k in to_delete:
				del data[k]
		return data

class GroupKeys(Configurable):
	mapping = Option(dict)
	drop_empty = Option(bool, default=True)
	def __call__(self, data):
		to_delete = set()
		for key, mapping in self.mapping.items():
			subd = {}
			properties = mapping['properties']
			postprocess = mapping.get('postprocess')
			for k in properties:
<<<<<<< HEAD
				v = data[k]
=======
				v = data.get(k)
>>>>>>> 70d445c3
				to_delete.add(k)
				if self.drop_empty and not v:
					continue
				subd[k] = v
			if postprocess:
				if callable(postprocess):
					postprocess = [postprocess]
				for p in postprocess:
					subd = p(subd, data)
			data[key] = subd
		for k in to_delete:
			del data[k]
		return data

class AddDataDependentArchesModel(Configurable):
	'''
	Set the `_ARCHES_MODEL` key in the supplied `dict` to the appropriate arches model UUID
	and return it.
	'''
	models = Option()
	def __call__(self, data, *args, **kwargs):
		if '_LOD_OBJECT' in data:
			obj = data['_LOD_OBJECT']
			t = type(obj)
			tname = t.__name__
			if tname in self.models:
				data['_ARCHES_MODEL'] = self.models[tname]
				return data
			else:
				typename = type(obj).__name__
				if tname in self.models:
					data['_ARCHES_MODEL'] = self.models[typename]
					return data
				else:
					print(f'*** No Arches model available for {typename}')
				data['_ARCHES_MODEL'] = f'XXX-{typename}'
		else:
			data['_ARCHES_MODEL'] = self.models['LinguisticObject']
		return data

class AddArchesModel(Configurable):
	model = Option()
	def __call__(self, data):
		data['_ARCHES_MODEL'] = self.model
		return data

class AddFieldNames(Configurable):
	key = Option(required=False)
	field_names = Option()
	def __call__(self, *data):
		if len(data) == 1 and type(data[0]) in (tuple, list):
			data = data[0]
		names = self.field_names.get(self.key, []) if isinstance(self.field_names, dict) else self.field_names
		d = dict(zip(names, data))
		return d

class AddFieldNamesSimple(Configurable):
	field_names = Option()

	def __call__(self, data):
		d = {}
		names = self.field_names
		for i in range(len(names)):
			d[names[i]] = data[i]
		return d

class AddFieldNamesService(Configurable):
	key = Option(required=False) # This is passed into __init__ as a kwarg but not into __call__
	field_names = Service('header_names')   # This is passed into __call__ as a kwarg not at __init__  
	# ... go figure

	def __init__(self, *args, **kwargs):
		'''
		Sets the __name__ property to include the relevant options so that when the
		bonobo graph is serialized as a GraphViz document, different objects can be
		visually differentiated.
		'''
		super().__init__(self, *args, **kwargs)
		self.__name__ = f'{type(self).__name__} ({self.key})'

	def __call__(self, *data, field_names={}):
		if len(data) == 1 and type(data[0]) in (tuple, list):
			data = data[0]
		names = field_names.get(self.key, []) if isinstance(field_names, dict) else field_names
		d = dict(zip(names, data))
		return d

class Offset(Configurable):
	offset = Option()
	seen = 0
	def __call__(self, *data):
		self.seen += 1
		if self.seen <= self.offset:
			return None
		else:
			return data

class OnlyCromModeledRecords:
	def __call__(self, data):
		o = get_crom_object(data)
		if o:
			yield data

class OnlyRecordsOfType(Configurable):
	type = Option()

	def __call__(self, data):
		o = get_crom_object(data)
		if isinstance(o, self.type):
			yield data

class Trace(Configurable):
	name = Option()
	diff = Option(default=False)
	ordinals = Option(default=(0,))
	trace_counter = Service('trace_counter')

	def __call__(self, thing: dict, trace_counter):
		key = '__trace_id'
		skey = '__trace_seq'
		if not key in thing:
			thing[key] = next(trace_counter)
			thing[skey] = 1
		else:
			thing[skey] += 1
		id = thing[key]
		seq = thing[skey]
		if id in self.ordinals:
			formatted = pprint.pformat({k: v for k, v in thing.items() if not k.startswith('__trace_')})
			if formatted[0] == '{' and formatted[-1] == '}':
				# adding newlines and a trailing comma helps with making a sensible diff
				formatted = '{\n ' + formatted[1:-1] + ',\n}\n'
			if self.diff:
				previous = thing.get('__trace_%d_%d' % (id, seq-1))
				print('===========> %s #%d: sequence %d' % (self.name, id, seq))
				if previous:
					lines = difflib.ndiff(previous.splitlines(keepends=True), formatted.splitlines(keepends=True))
					sys.stdout.writelines(lines)
				else:
					print(formatted)
			else:
				print(formatted)
			thing['__trace_%d_%d' % (id, seq)] = formatted
		return thing


### Linked Art related functions

class Serializer(Configurable):
	compact = Option(default=True)
	def __call__(self, data: dict):
		factory = data['_CROM_FACTORY']
		js = factory.toString(data['_LOD_OBJECT'], self.compact)
		data['_OUTPUT'] = js
		return data

def print_jsonld(data: dict):
	print(data['_OUTPUT'])
	return data

def deep_copy(data):
	# Not actually very deep, just shallow copies everything except
	# the object generated in another thread
	return {k:v for k,v in data.items() if k != "_LOD_OBJECT"}<|MERGE_RESOLUTION|>--- conflicted
+++ resolved
@@ -90,11 +90,7 @@
 					if self.drop_empty:
 						values_unset = list(map(lambda v: not bool(v), subd.values()))
 						if all(values_unset):
-<<<<<<< HEAD
-							break
-=======
 							continue
->>>>>>> 70d445c3
 					if postprocess and subd:
 						if callable(postprocess):
 							postprocess = [postprocess]
@@ -118,11 +114,7 @@
 			properties = mapping['properties']
 			postprocess = mapping.get('postprocess')
 			for k in properties:
-<<<<<<< HEAD
-				v = data[k]
-=======
 				v = data.get(k)
->>>>>>> 70d445c3
 				to_delete.add(k)
 				if self.drop_empty and not v:
 					continue
