import sys
import pathlib
import pprint
import itertools
import json
import warnings
from collections import defaultdict

import urllib.parse
from sqlalchemy import create_engine
from sqlalchemy.engine.url import URL

import bonobo
import settings

import pipeline.execution
from cromulent import model, vocab
from pipeline.util import CaseFoldingSet
from pipeline.linkedart import add_crom_data, get_crom_object
from pipeline.nodes.basic import \
			AddArchesModel, \
			Serializer

class StaticInstanceHolder:
	'''
	This class wraps a dict that holds a set of crom objects, categorized by model name.
	
	Access to those objects is recorded, and at the end of a pipeline run, just those
	objects that were accessed can be returned (to be serialized). This helps to avoid
	serializing objects that are not relevant to a specific pipeline run (e.g. defined
	for use in another dataset).
	'''
	def __init__(self, instances):
		self.instances = instances
		self.used = set()

	def get_instance(self, model, name):
		self.used.add((model, name))
		return self.instances[model][name]

	def used_instances(self):
		used = defaultdict(dict)
		for model, name in self.used:
			used[model][name] = self.instances[model][name]
		return used

class PipelineBase:
	def __init__(self, project_name, *, helper):
		self.project_name = project_name
		self.input_path = None
		self.helper = helper
		self.static_instances = StaticInstanceHolder(self.setup_static_instances())
		helper.add_services(self.get_services())

	def setup_static_instances(self):
		'''
		These are instances that are used statically in the code. For example, when we
		provide attribution of an identifier to Getty, or use a Lugt number, we need to
		serialize the related Group or Person record for that attribution, even if it does
		not appear in the source data.
		'''
		GETTY_GRI_URI = self.helper.make_proj_uri('ORGANIZATION', 'LOCATION-CODE', 'JPGM')
		lugt_ulan = 500321736
		gri_ulan = 500115990
		LUGT_URI = self.helper.make_proj_uri('PERSON', 'ULAN', lugt_ulan)
		gri = model.Group(ident=GETTY_GRI_URI, label='Getty Research Institute')
		gri.identified_by = vocab.PrimaryName(ident='', content='Getty Research Institute')
		gri.exact_match = model.BaseResource(ident=f'http://vocab.getty.edu/ulan/{gri_ulan}')
		lugt = model.Person(ident=LUGT_URI, label='Frits Lugt')
		lugt.identified_by = vocab.PrimaryName(ident='', content='Frits Lugt')
		lugt.exact_match = model.BaseResource(ident=f'http://vocab.getty.edu/ulan/{lugt_ulan}')
		return {
			'Group': {
				'gri': gri
			},
			'Person': {
				'lugt': lugt
			}
		}

	def _service_from_path(self, file):
		if file.suffix == '.json':
			with open(file, 'r') as f:
				return json.load(f)
		elif file.suffix == '.sqlite':
			s = URL(drivername='sqlite', database=file.absolute())
			e = create_engine(s)
			return e

	def get_services(self):
		'''Return a `dict` of named services available to the bonobo pipeline.'''
		services = {
			'trace_counter': itertools.count(),
			f'fs.data.{self.project_name}': bonobo.open_fs(self.input_path)
		}

		common_path = pathlib.Path(settings.pipeline_common_service_files_path)
		print(f'Common path: {common_path}')
		for file in common_path.rglob('*'):
			service = self._service_from_path(file)
			if service:
				services[file.stem] = service

		proj_path = pathlib.Path(settings.pipeline_project_service_files_path(self.project_name))
		print(f'Project path: {proj_path}')
		for file in proj_path.rglob('*'):
			service = self._service_from_path(file)
			if service:
				if file.stem in services:
					warnings.warn(f'*** Project is overloading a shared service file: {file}')
				services[file.stem] = service

		return services

	def serializer_nodes_for_model(self, model=None, *args, **kwargs):
		nodes = []
		if model:
			nodes.append(AddArchesModel(model=model))
		if self.debug:
			nodes.append(Serializer(compact=False))
		else:
			nodes.append(Serializer(compact=True))
		return nodes

	def add_serialization_chain(self, graph, input_node, model=None, *args, **kwargs):
		'''Add serialization of the passed transformer node to the bonobo graph.'''
		nodes = self.serializer_nodes_for_model(*args, model=model, **kwargs)
		if nodes:
			graph.add_chain(*nodes, _input=input_node)
		else:
			sys.stderr.write('*** No serialization chain defined\n')

	def run_graph(self, graph, *, services):
		if True:
			bonobo.run(graph, services=services)
		else:
			e = pipeline.execution.GraphExecutor(graph, services)
			e.run()

class UtilityHelper:
	def __init__(self, project_name):
		self.project_name = project_name
		self.proj_prefix = f'tag:getty.edu,2019:digital:pipeline:{project_name}:REPLACE-WITH-UUID#'
		self.shared_prefix = f'project_nametag:getty.edu,2019:digital:pipeline:REPLACE-WITH-UUID#'

<<<<<<< HEAD
	def add_services(self, services):
		'''
		Called from PipelineBase.__init__, this is used for dependency
		injection of services data.
		
		This would ordinarily go in UtilityHelper.__init__, but this object
		is constructed before the pipeline object which is used to produce
		the services dict. So the pipeline object injects the data in *its*
		constructor instead.
		'''
		self.services = services
=======
	def make_uri_path(self, *values):
		return ','.join([urllib.parse.quote(str(v)) for v in values])
>>>>>>> 3348fa67

	def make_proj_uri(self, *values):
		'''Convert a set of identifying `values` into a URI'''
		if values:
			suffix = self.make_uri_path(*values)
			return self.proj_prefix + suffix
		else:
			suffix = str(uuid.uuid4())
			return self.proj_prefix + suffix

	def make_shared_uri(self, *values):
		'''Convert a set of identifying `values` into a URI'''
		if values:
			suffix = self.make_uri_path(*values)
			return self.shared_prefix + suffix
		else:
			suffix = str(uuid.uuid4())
			return self.shared_prefix + suffix

	def make_place(self, data:dict, base_uri=None):
		'''
		Given a dictionary representing data about a place, construct a model.Place object,
		assign it as the crom data in the dictionary, and return the dictionary.

		The dictionary keys used to construct the place object are:

		- name
		- type (one of: 'City', 'State', 'Province', or 'Country')
		- part_of (a recursive place dictionary)
		'''
		unique_locations = CaseFoldingSet(self.services.get('unique_locations', {}).get('place_names', []))
		TYPES = {
			'city': vocab.instances['city'],
			'province': vocab.instances['province'],
			'state': vocab.instances['province'],
			'country': vocab.instances['nation'],
		}

		if data is None:
			return None
		type_name = data.get('type', 'place').lower()
		name = data['name']
		label = name
		parent_data = data.get('part_of')

		place_type = TYPES.get(type_name)
		parent = None
		if parent_data:
			parent_data = self.make_place(parent_data, base_uri=base_uri)
			parent = get_crom_object(parent_data)
			label = f'{label}, {parent._label}'

		placeargs = {'label': label}
		if data.get('uri'):
			placeargs['ident'] = data['uri']
		elif label in unique_locations:
			data['uri'] = self.make_proj_uri('PLACE', label)
			placeargs['ident'] = data['uri']
		elif base_uri:
			data['uri'] = base_uri + urllib.parse.quote(label)
			placeargs['ident'] = data['uri']

		p = model.Place(**placeargs)
		if place_type:
			p.classified_as = place_type
		if name:
			p.identified_by = model.Name(ident='', content=name)
		else:
			warnings.warn(f'Place with missing name on {p.id}')
		if parent:
			p.part_of = parent
		return add_crom_data(data=data, what=p)<|MERGE_RESOLUTION|>--- conflicted
+++ resolved
@@ -143,7 +143,6 @@
 		self.proj_prefix = f'tag:getty.edu,2019:digital:pipeline:{project_name}:REPLACE-WITH-UUID#'
 		self.shared_prefix = f'project_nametag:getty.edu,2019:digital:pipeline:REPLACE-WITH-UUID#'
 
-<<<<<<< HEAD
 	def add_services(self, services):
 		'''
 		Called from PipelineBase.__init__, this is used for dependency
@@ -155,10 +154,9 @@
 		constructor instead.
 		'''
 		self.services = services
-=======
+
 	def make_uri_path(self, *values):
 		return ','.join([urllib.parse.quote(str(v)) for v in values])
->>>>>>> 3348fa67
 
 	def make_proj_uri(self, *values):
 		'''Convert a set of identifying `values` into a URI'''
