--- conflicted
+++ resolved
@@ -45,12 +45,8 @@
 		return used
 
 class PipelineBase:
-<<<<<<< HEAD
-	def __init__(self, *, helper):
-=======
 	def __init__(self, project_name, *, helper):
 		self.project_name = project_name
->>>>>>> 5cf30ada
 		self.input_path = None
 		self.helper = helper
 		self.static_instances = StaticInstanceHolder(self.setup_static_instances())
