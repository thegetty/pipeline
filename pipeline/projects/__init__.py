--- conflicted
+++ resolved
@@ -469,32 +469,7 @@
 
 	def get_services(self):
 		'''Return a `dict` of named services available to the bonobo pipeline.'''
-<<<<<<< HEAD
-		services = {
-			'trace_counter': itertools.count(),
-			f'fs.data.{self.project_name}': bonobo.open_fs(self.input_path)
-		}
-
-		common_path = pathlib.Path(settings.pipeline_common_service_files_path)
-		warnings.warn(f'Common path: {common_path}')
-		for file in common_path.glob('*'):
-			service = self._service_from_path(file)
-			if service:
-				services[file.stem] = service
-
-		proj_path = pathlib.Path(settings.pipeline_project_service_files_path(self.project_name))
-		warnings.warn(f'Project path: {proj_path}')
-		for file in proj_path.glob('*'):
-			service = self._service_from_path(file)
-			if service:
-				if file.stem in services:
-					warnings.warn(f'*** Project is overloading a shared service file: {file}')
-				services[file.stem] = service
-
-		return services
-=======
 		return self.services
->>>>>>> b0389ed5
 
 	def serializer_nodes_for_model(self, model=None, *args, **kwargs):
 		nodes = []
