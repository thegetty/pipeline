--- conflicted
+++ resolved
@@ -29,7 +29,7 @@
 
 from cromulent import model, vocab
 
-from pipeline.projects import PipelineBase
+from pipeline.projects import PipelineBase, UtilityHelper
 from pipeline.util import \
 			GraphListSource, \
 			CaseFoldingSet, \
@@ -61,11 +61,12 @@
 			Trace
 from pipeline.util.rewriting import rewrite_output_files, JSONValueRewriter
 
-class KnoedlerUtilityHelper:
+class KnoedlerUtilityHelper(UtilityHelper):
 	'''
 	Project-specific code for accessing and interpreting sales data.
 	'''
-	def __init__(self, uid_prefix, static_instances):
+	def __init__(self, project_name, uid_prefix, static_instances=None):
+		super().__init__(project_name)
 		self.uid_tag_prefix = uid_prefix
 		self.static_instances = static_instances
 
@@ -314,18 +315,12 @@
 	'''Bonobo-based pipeline for transforming Knoedler data from CSV into JSON-LD.'''
 	def __init__(self, input_path, data, **kwargs):
 		self.uid_tag_prefix = f'tag:getty.edu,2019:digital:pipeline:knoedler:REPLACE-WITH-UUID#'
-		self.project_name = 'knoedler'
-
-<<<<<<< HEAD
-		super().__init__()
-		self.helper = KnoedlerUtilityHelper(self.uid_tag_prefix, self.static_instances)
-=======
-class Pipeline(PipelineBase):
-	'''Bonobo-based pipeline for transforming Knoedler data into JSON-LD.'''
-	def __init__(self, output_path, **kwargs):
 		project_name = 'knoedler'
-		super().__init__(project_name)
->>>>>>> 5cf30ada
+
+		helper = KnoedlerUtilityHelper(project_name, self.uid_tag_prefix)
+		super().__init__(project_name, helper=helper)
+		helper.static_instances = self.static_instances
+		
 		self.graph = None
 		self.models = kwargs.get('models', settings.arches_models)
 		self.header_file = data['header_file']
@@ -344,7 +339,7 @@
 
 		knoedler_ulan = 500304270
 		knoedler_name = 'M. Knoedler & Co.'
-		KNOEDLER_URI = self.make_uri('ORGANIZATION', 'ULAN', str(knoedler_ulan))
+		KNOEDLER_URI = self.helper.make_uri('ORGANIZATION', 'ULAN', str(knoedler_ulan))
 		knoedler = model.Group(ident=KNOEDLER_URI, label=knoedler_name)
 		knoedler.identified_by = vocab.PrimaryName(ident='', content=knoedler_name)
 		knoedler.exact_match = model.BaseResource(ident=f'http://vocab.getty.edu/ulan/{knoedler_ulan}')
