--- conflicted
+++ resolved
@@ -296,21 +296,16 @@
 class ProvenancePipeline(PipelineBase):
 	'''Bonobo-based pipeline for transforming Provenance data from CSV into JSON-LD.'''
 	def __init__(self, input_path, catalogs, auction_events, contents, **kwargs):
-		self.uid_tag_prefix = UID_TAG_PREFIX
-		self.project_name = 'provenance'
 
 		vocab.register_instance('fire', {'parent': model.Type, 'id': '300068986', 'label': 'Fire'})
 		vocab.register_instance('animal', {'parent': model.Type, 'id': '300249395', 'label': 'Animal'})
 		vocab.register_instance('history', {'parent': model.Type, 'id': '300033898', 'label': 'History'})
 		vocab.register_vocab_class('AuctionCatalog', {'parent': model.HumanMadeObject, 'id': '300026068', 'label': 'Auction Catalog', 'metatype': 'work type'})
 
-		super().__init__()
-<<<<<<< HEAD
-=======
 		self.project_name = 'provenance'
 		self.helper = ProvenanceUtilityHelper()
-
->>>>>>> cb392449
+		super().__init__()
+
 		self.graph_0 = None
 		self.graph_1 = None
 		self.graph_2 = None
