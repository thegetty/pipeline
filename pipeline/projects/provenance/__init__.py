'''
Classes and utility functions for instantiating, configuring, and
running a bonobo pipeline for converting Provenance Index CSV data into JSON-LD.
'''

# PIR Extracters

import re
import os
import json
import sys
import warnings
import uuid
import csv
import pprint
import pathlib
import itertools
import datetime
from collections import Counter, defaultdict, namedtuple
from contextlib import suppress
import inspect

import time
import timeit
from sqlalchemy import create_engine
import dateutil.parser

import graphviz
import bonobo
from bonobo.config import use, Option, Service, Configurable
from bonobo.nodes import Limit
from bonobo.constants import NOT_MODIFIED

import settings

from cromulent import model, vocab
from cromulent.model import factory
from cromulent.extract import extract_physical_dimensions, extract_monetary_amount

import pipeline.execution
from pipeline.projects import PipelineBase, UtilityHelper
from pipeline.projects.provenance.util import *
from pipeline.util import \
			GraphListSource, \
			CaseFoldingSet, \
			CromObjectMerger, \
			RecursiveExtractKeyedValue, \
			ExtractKeyedValue, \
			ExtractKeyedValues, \
			MatchingFiles, \
			identity, \
			replace_key_pattern, \
			strip_key_prefix
from pipeline.io.file import MergingFileWriter
from pipeline.io.memory import MergingMemoryWriter
# from pipeline.io.arches import ArchesWriter
import pipeline.linkedart
from pipeline.linkedart import add_crom_data, get_crom_object
from pipeline.io.csv import CurriedCSVReader
from pipeline.nodes.basic import \
			AddFieldNames, \
			GroupRepeatingKeys, \
			GroupKeys, \
			AddArchesModel, \
			Serializer, \
			OnlyCromModeledRecords, \
			Trace
from pipeline.util.rewriting import rewrite_output_files, JSONValueRewriter
import pipeline.projects.provenance.events
import pipeline.projects.provenance.lots
import pipeline.projects.provenance.objects
import pipeline.projects.provenance.catalogs

#mark - utility functions and classes

class PersonIdentity:
	'''
	Utility class to help assign records for people with properties such as `uri` and identifiers.
	'''
	def __init__(self, *, make_uri):
		self.make_uri = make_uri
		self.ignore_authnames = CaseFoldingSet(('NEW', 'NON-UNIQUE'))

	def acceptable_auth_name(self, auth_name):
		if not auth_name or auth_name in self.ignore_authnames:
			return False
		if '[' in auth_name:
			return False
		return True

	@staticmethod
	def is_anonymous(data:dict):
		auth_name = data.get('auth_name')
		if auth_name:
			return '[ANONYMOUS' in auth_name
		elif data.get('name'):
			return False

		with suppress(ValueError, TypeError):
			if int(data.get('ulan')):
				return False
		return True

	def uri_keys(self, data:dict, record_id=None):
		ulan = None
		with suppress(ValueError, TypeError):
			ulan = int(data.get('ulan'))

		auth_name = data.get('auth_name')
		auth_name_q = '?' in data.get('auth_nameq', '')

		if ulan:
			return ('PERSON', 'ULAN', ulan)
		elif self.acceptable_auth_name(auth_name):
			return ('PERSON', 'AUTHNAME', auth_name)
		else:
			# not enough information to identify this person uniquely, so use the source location in the input file
			pi_rec_no = data['pi_record_no']
			if record_id:
				return ('PERSON', 'PI_REC_NO', pi_rec_no, record_id)
			else:
				warnings.warn(f'*** No record identifier given for person identified only by pi_record_number {pi_rec_no}')
				return ('PERSON', 'PI_REC_NO', pi_rec_no)

	def add_uri(self, data:dict, **kwargs):
		keys = self.uri_keys(data, **kwargs)
		data['uri_keys'] = keys
		data['uri'] = self.make_uri(*keys)

	def add_names(self, data:dict, referrer=None, role=None):
		'''
		Based on the presence of `auth_name` and/or `name` fields in `data`, sets the
		`label`, `names`, and `identifier` keys to appropriate strings/`model.Identifier`
		values.

		If the `role` string is given (e.g. 'artist'), also sets the `role_label` key
		to a value (e.g. 'artist “RUBENS, PETER PAUL”').
		'''
		auth_name = data.get('auth_name')
		role_label = None
		if self.acceptable_auth_name(auth_name):
			if role:
				role_label = f'{role} “{auth_name}”'
			data['label'] = auth_name
			pname = vocab.PrimaryName(ident='', content=auth_name) # NOTE: most of these are also vocab.SortName, but not 100%, so witholding that assertion for now
			if referrer:
				pname.referred_to_by = referrer
			data['identifiers'] = [pname]

		name = data.get('name')
		if name:
			if role and not role_label:
				role_label = f'{role} “{name}”'
			if referrer:
				data['names'] = [(name, {'referred_to_by': [referrer]})]
			else:
				data['names'] = [name]
			if 'label' not in data:
				data['label'] = name
		if 'label' not in data:
			data['label'] = '(Anonymous)'

		if role and not role_label:
			role_label = f'anonymous {role}'

		if role:
			data['role_label'] = role_label

class ProvenanceUtilityHelper(UtilityHelper):
	'''
	Project-specific code for accessing and interpreting sales data.
	'''
	def __init__(self, project_name):
		super().__init__(project_name)
		# TODO: does this handle all the cases of data packed into the lot_number string that need to be stripped?
		self.shared_lot_number_re = re.compile(r'(\[[a-z]\])')
		self.ignore_house_authnames = CaseFoldingSet(('Anonymous',))
		self.csv_source_columns = ['pi_record_no', 'star_record_no', 'catalog_number']
		self.problematic_record_uri = 'tag:getty.edu,2019:digital:pipeline:provenance:ProblematicRecord'
		self.person_identity = PersonIdentity(make_uri=self.make_proj_uri)
		self.uid_tag_prefix = UID_TAG_PREFIX

	def copy_source_information(self, dst: dict, src: dict):
		for k in self.csv_source_columns:
			with suppress(KeyError):
				dst[k] = src[k]
		return dst

	def event_type_for_sale_type(self, sale_type):
		if sale_type == 'Private Contract Sale':
			return vocab.Exhibition
		elif sale_type == 'Stock List':
			raise NotImplementedError(f'Unexpected sale type: {sale_type!r}')
		elif sale_type == 'Lottery':
			raise NotImplementedError(f'Unexpected sale type: {sale_type!r}')
		elif sale_type in ('Auction'):
			return vocab.AuctionEvent
		else:
			raise NotImplementedError(f'Unexpected sale type: {sale_type!r}')

	def catalog_type_for_sale_type(self, sale_type):
		if sale_type == 'Private Contract Sale':
			return vocab.ExhibitionCatalog
		elif sale_type == 'Stock List':
			return vocab.AccessionCatalog
		elif sale_type == 'Lottery':
			return vocab.SalesCatalog
		elif sale_type == 'Auction':
			return vocab.AuctionCatalog
		else:
			raise NotImplementedError(f'Unexpected sale type: {sale_type!r}')

	def catalog_text(self, cno, sale_type='Auction'):
		uri = self.make_proj_uri('CATALOG', cno)
		if sale_type == 'Auction':
			catalog = vocab.AuctionCatalogText(ident=uri, label=f'Sale Catalog {cno}')
		elif sale_type == 'Private Contract Sale':
			catalog = vocab.ExhibitionCatalogText(ident=uri, label=f'Private Sale Exhibition Catalog {cno}')
		elif sale_type == 'Stock List':
			catalog = vocab.AccessionCatalogText(ident=uri, label=f'Accession Catalog {cno}')
		elif sale_type == 'Lottery':
			raise NotImplementedError(f'Unexpected sale type: {sale_type!r}')
		else:
			catalog = vocab.SalesCatalogText(ident=uri, label=f'Sale Catalog {cno}')
		return catalog

	def physical_catalog(self, cno, sale_type, owner=None, copy=None):
		keys = [v for v in [cno, owner, copy] if v]
		uri = self.make_proj_uri('PHYSICAL-CATALOG', *keys)
		labels = []
		if owner:
			labels.append(f'owned by “{owner}”')
		if copy:
			labels.append(f'copy {copy}')
		label = ', '.join(labels)
		if sale_type == 'Auction':
			labels = [f'Sale Catalog {cno}'] + labels
			catalog = vocab.AuctionCatalog(ident=uri, label=', '.join(labels))
		elif sale_type == 'Private Contract Sale':
			labels = [f'Private Sale Exhibition Catalog {cno}'] + labels
			catalog = vocab.ExhibitionCatalog(ident=uri, label=', '.join(labels))
		elif sale_type == 'Stock List':
			labels = [f'Accession Catalog {cno}'] + labels
			catalog = vocab.AccessionCatalog(ident=uri, label=', '.join(labels))
		elif sale_type == 'Lottery':
			raise NotImplementedError(f'Unexpected sale type: {sale_type!r}')
		else:
			raise NotImplementedError(f'Unexpected sale type: {sale_type!r}')
		return catalog

	def sale_event_for_catalog_number(self, catalog_number, sale_type='Auction'):
		'''
		Return a `vocab.AuctionEvent` object and its associated 'uid' key and URI, based on
		the supplied `catalog_number`.
		'''
		if sale_type == '':
			sale_type = 'Auction'

		event_type = self.event_type_for_sale_type(sale_type)
		sale_type_key = sale_type.replace(' ', '_').upper()
		uid = f'{sale_type_key}-EVENT-CATALOGNUMBER-{catalog_number}'
		uri = self.make_proj_uri(f'{sale_type_key}-EVENT', 'CATALOGNUMBER', catalog_number)
		label = f"{sale_type} Event for {catalog_number}"
		auction = event_type(ident=uri, label=label)
		return auction, uid, uri

	def shared_lot_number_from_lno(self, lno):
		'''
		Given a `lot_number` value which identifies an object in a group, strip out the
		object-specific content, returning an identifier for the entire lot.

		For example, strip the object identifier suffixes such as '[a]':

		'0001[a]' -> '0001'
		'''
		m = self.shared_lot_number_re.search(lno)
		if m:
			return lno.replace(m.group(1), '')
		return lno

	def transaction_uri_for_lot(self, data, metadata):
		'''
		Return a URI representing the procurement which the object (identified by the
		supplied data) is a part of. This may identify just the lot being sold or, in the
		case of multiple lots being bought for a single price, a single procurement that
		encompasses multiple acquisitions that span different lots.
		'''
		prices = metadata.get('price', [])
		cno, lno, date = object_key(data)
		shared_lot_number = self.shared_lot_number_from_lno(lno)
		for p in prices:
			n = p.get('price_note')
			if n and n.startswith('for lots '):
				return self.make_proj_uri('AUCTION-TX-MULTI', cno, date, n[9:])
		return self.make_proj_uri('AUCTION-TX', cno, date, shared_lot_number)

	def lots_in_transaction(self, data, metadata):
		'''
		Return a string that represents the lot numbers that are a part of the procurement
		related to the supplied data.
		'''
		prices = metadata.get('price', [])
		_, lno, _ = object_key(data)
		shared_lot_number = self.shared_lot_number_from_lno(lno)
		for p in prices:
			n = p.get('price_note')
			if n and n.startswith('for lots '):
				return n[9:]
		return shared_lot_number

	def shared_lot_number_ids(self, cno, lno, date):
		'''
		Return a tuple of a UID string and a URI for the lot identified by the supplied
		data which identifies a specific object in that lot.
		'''
		shared_lot_number = self.shared_lot_number_from_lno(lno)
		uid = f'AUCTION-{cno}-LOT-{shared_lot_number}-DATE-{date}'
		uri = self.make_proj_uri('AUCTION', cno, 'LOT', shared_lot_number, 'DATE', date)
		return uid, uri

	@staticmethod
	def transaction_contains_multiple_lots(data, metadata):
		'''
		Return `True` if the procurement related to the supplied data represents a
		transaction of multiple lots with a single payment, `False` otherwise.
		'''
		prices = metadata.get('price', [])
		for p in prices:
			n = p.get('price_note')
			if n and n.startswith('for lots '):
				return True
		return False

	def add_auction_house_data(self, a, sequence=1, event_record=None):
		'''Add modeling data for an auction house organization.'''
		catalog = a.get('_catalog')

		ulan = None
		with suppress(ValueError, TypeError):
			ulan = int(a.get('ulan'))
		auth_name = a.get('auth')
		a['identifiers'] = []
		if ulan:
			key = f'AUCTION-HOUSE-ULAN-{ulan}'
			a['uid'] = key
			a['uri'] = self.make_proj_uri('AUCTION-HOUSE', 'ULAN', ulan)
			a['ulan'] = ulan
			house = vocab.AuctionHouseOrg(ident=a['uri'])
		elif auth_name and auth_name not in self.ignore_house_authnames:
			a['uri'] = self.make_proj_uri('AUCTION-HOUSE', 'AUTHNAME', auth_name)
			pname = vocab.PrimaryName(ident='', content=auth_name)
			if event_record:
				pname.referred_to_by = event_record
			a['identifiers'].append(pname)
			house = vocab.AuctionHouseOrg(ident=a['uri'], label=auth_name)
		else:
			# not enough information to identify this house uniquely, so use the source location in the input file
			if 'pi_record_no' in a:
				a['uri'] = self.make_proj_uri('AUCTION-HOUSE', 'PI_REC_NO', a['pi_record_no'], sequence)
			else:
				a['uri'] = self.make_proj_uri('AUCTION-HOUSE', 'STAR_REC_NO', a['star_record_no'], sequence)
			house = vocab.AuctionHouseOrg(ident=a['uri'])

		name = a.get('name')
		if name:
			n = model.Name(ident='', content=name)
			if event_record:
				n.referred_to_by = event_record
			a['identifiers'].append(n)
			a['label'] = name
			if not hasattr(house, 'label'):
				house._label = a['label']
		else:
			a['label'] = '(Anonymous)'


		add_crom_data(data=a, what=house)
		return a


def add_crom_price(data, parent, services, add_citations=False):
	'''
	Add modeling data for `MonetaryAmount`, `StartingPrice`, or `EstimatedPrice`,
	based on properties of the supplied `data` dict.
	'''
	currencies = services['currencies']
	region_currencies = services['region_currencies']
	cno = parent['catalog_number']
	region, _ = cno.split('-', 1)
	if region in region_currencies:
		c = currencies.copy()
		c.update(region_currencies[region])
		amnt = extract_monetary_amount(data, currency_mapping=c, add_citations=add_citations)
	else:
		amnt = extract_monetary_amount(data, currency_mapping=currencies, add_citations=add_citations)
	if amnt:
		add_crom_data(data=data, what=amnt)
	return data


<<<<<<< HEAD
#mark - Single Object Lot Tracking

class TrackLotSizes(Configurable):
	helper = Option(required=True)
	lot_counter = Service('lot_counter')

	def __call__(self, data, lot_counter):
		auction_data = data['auction_of_lot']
		cno, lno, date = object_key(auction_data)
		lot = self.helper.shared_lot_number_from_lno(lno)
		key = (cno, lot, date)
		lot_counter[key] += 1

@use('non_auctions')
def remove_non_auction_sales(data:dict, non_auctions):
	'''
	Do not allow the Auction of Lot model objects to be serialized for non-auction sales.
	'''
	cno = data['auction_of_lot']['catalog_number']
	if cno not in non_auctions:
		yield data

=======
>>>>>>> 2f39a33f
#mark - Provenance Pipeline class

class ProvenancePipeline(PipelineBase):
	'''Bonobo-based pipeline for transforming Provenance data from CSV into JSON-LD.'''
	def __init__(self, input_path, catalogs, auction_events, contents, **kwargs):
		project_name = 'provenance'
		helper = ProvenanceUtilityHelper(project_name)
		self.uid_tag_prefix = UID_TAG_PREFIX

		vocab.register_instance('fire', {'parent': model.Type, 'id': '300068986', 'label': 'Fire'})
		vocab.register_instance('animal', {'parent': model.Type, 'id': '300249395', 'label': 'Animal'})
		vocab.register_instance('history', {'parent': model.Type, 'id': '300033898', 'label': 'History'})

		super().__init__(project_name, helper=helper)

		self.graph_0 = None
		self.graph_1 = None
		self.graph_2 = None
		self.graph_3 = None
		self.models = kwargs.get('models', settings.arches_models)
		self.catalogs_header_file = catalogs['header_file']
		self.catalogs_files_pattern = catalogs['files_pattern']
		self.auction_events_header_file = auction_events['header_file']
		self.auction_events_files_pattern = auction_events['files_pattern']
		self.contents_header_file = contents['header_file']
		self.contents_files_pattern = contents['files_pattern']
		self.limit = kwargs.get('limit')
		self.debug = kwargs.get('debug', False)
		self.input_path = input_path

		fs = bonobo.open_fs(input_path)
		with fs.open(self.catalogs_header_file, newline='') as csvfile:
			r = csv.reader(csvfile)
			self.catalogs_headers = [v.lower() for v in next(r)]
		with fs.open(self.auction_events_header_file, newline='') as csvfile:
			r = csv.reader(csvfile)
			self.auction_events_headers = [v.lower() for v in next(r)]
		with fs.open(self.contents_header_file, newline='') as csvfile:
			r = csv.reader(csvfile)
			self.contents_headers = [v.lower() for v in next(r)]

	# Set up environment
	def get_services(self):
		'''Return a `dict` of named services available to the bonobo pipeline.'''
		services = super().get_services()
		services.update({
			# to avoid constructing new MakeLinkedArtPerson objects millions of times, this
			# is passed around as a service to the functions and classes that require it.
			'make_la_person': pipeline.linkedart.MakeLinkedArtPerson(),
			'unique_catalogs': {},
			'post_sale_map': {},
			'auction_houses': {},
			'non_auctions': {},
			'auction_locations': {},
		})
		return services

	def add_physical_catalog_owners_chain(self, graph, catalogs, serialize=True):
		'''Add modeling of physical copies of auction catalogs.'''
		groups = graph.add_chain(
			ExtractKeyedValue(key='_owner'),
			pipeline.linkedart.MakeLinkedArtOrganization(),
			_input=catalogs.output
		)
		if serialize:
			# write SALES data
			self.add_serialization_chain(graph, groups.output, model=self.models['Group'])
		return groups

	def add_physical_catalogs_chain(self, graph, records, serialize=True):
		'''Add modeling of physical copies of auction catalogs.'''
		catalogs = graph.add_chain(
			pipeline.projects.provenance.catalogs.AddAuctionCatalog(helper=self.helper),
			pipeline.projects.provenance.catalogs.AddPhysicalCatalogObjects(helper=self.helper),
			pipeline.projects.provenance.catalogs.AddPhysicalCatalogOwners(helper=self.helper),
			_input=records.output
		)
		if serialize:
			# write SALES data
			self.add_serialization_chain(graph, catalogs.output, model=self.models['HumanMadeObject'])
		return catalogs

	def add_catalog_linguistic_objects_chain(self, graph, events, serialize=True):
		'''Add modeling of auction catalogs as linguistic objects.'''
		los = graph.add_chain(
			ExtractKeyedValue(key='_catalog'),
			pipeline.projects.provenance.catalogs.PopulateAuctionCatalog(static_instances=self.static_instances),
			_input=events.output
		)
		if serialize:
			# write SALES data
			self.add_serialization_chain(graph, los.output, model=self.models['LinguisticObject'])
		return los

	def add_auction_events_chain(self, graph, records, serialize=True):
		'''Add modeling of auction events.'''
		auction_events = graph.add_chain(
			GroupRepeatingKeys(
				drop_empty=True,
				mapping={
					'seller': {'prefixes': ('sell_auth_name', 'sell_auth_q')},
					'expert': {'prefixes': ('expert', 'expert_auth', 'expert_ulan')},
					'commissaire': {'prefixes': ('comm_pr', 'comm_pr_auth', 'comm_pr_ulan')},
					'auction_house': {
						'postprocess': [
							lambda x, _: strip_key_prefix('auc_house_', x),
						],
						'prefixes': ('auc_house_name', 'auc_house_auth', 'auc_house_ulan')
					},
					'portal': {'prefixes': ('portal_url',)},
				}
			),
			GroupKeys(
				drop_empty=True,
				mapping={
					'lugt': {'properties': ('lugt_number_1', 'lugt_number_2', 'lugt_number_3')},
					'auc_copy': {
						'properties': (
							'auc_copy_seller_1',
							'auc_copy_seller_2',
							'auc_copy_seller_3',
							'auc_copy_seller_4')},
					'other_seller': {
						'properties': (
							'other_seller_1',
							'other_seller_2',
							'other_seller_3')},
					'title_pg_sell': {'properties': ('title_pg_sell_1', 'title_pg_sell_2')},
					'location': {
						'properties': (
							'city_of_sale',
							'sale_location',
							'country_auth',
							'specific_loc')},
				}
			),
			pipeline.projects.provenance.catalogs.AddAuctionCatalog(helper=self.helper),
			pipeline.projects.provenance.events.AddAuctionEvent(helper=self.helper),
			pipeline.projects.provenance.events.AddAuctionHouses(helper=self.helper),
			pipeline.projects.provenance.events.PopulateAuctionEvent(helper=self.helper),
			_input=records.output
		)
		if serialize:
			# write SALES data
			self.add_serialization_chain(graph, auction_events.output, model=self.models['Activity'], use_memory_writer=False)
		return auction_events

	def add_procurement_chain(self, graph, acquisitions, serialize=True):
		'''Add modeling of the procurement event of an auction of a lot.'''
		p = graph.add_chain(
			ExtractKeyedValues(key='_procurements'),
			_input=acquisitions.output
		)
		if serialize:
			# write SALES data
			self.add_serialization_chain(graph, p.output, model=self.models['ProvenanceEntry'], use_memory_writer=False)

	def add_buyers_sellers_chain(self, graph, acquisitions, serialize=True):
		'''Add modeling of the buyers, bidders, and sellers involved in an auction.'''
		buyers = graph.add_chain(
			ExtractKeyedValues(key='buyer'),
			_input=acquisitions.output
		)

		owners = graph.add_chain(
			ExtractKeyedValues(key='_other_owners'),
			_input=acquisitions.output
		)

		sellers = graph.add_chain(
			ExtractKeyedValues(key='seller'),
			_input=acquisitions.output
		)

		if serialize:
			# write SALES data
			self.add_serialization_chain(graph, owners.output, model=self.models['Person'])
			self.add_serialization_chain(graph, buyers.output, model=self.models['Person'])
			self.add_serialization_chain(graph, sellers.output, model=self.models['Person'])

	def add_acquisitions_chain(self, graph, sales, serialize=True):
		'''Add modeling of the acquisitions and bidding on lots being auctioned.'''
		bid_acqs = graph.add_chain(
			pipeline.projects.provenance.lots.AddAcquisitionOrBidding(helper=self.helper),
			_input=sales.output
		)
		orgs = graph.add_chain(
			ExtractKeyedValues(key='_organizations'),
			_input=bid_acqs.output
		)
		refs = graph.add_chain(
			ExtractKeyedValues(key='_citation_references'),
			_input=bid_acqs.output
		)
		acqs = graph.add_chain(
			ExtractKeyedValue(key='_acquisition'),
			_input=bid_acqs.output
		)
		bids = graph.add_chain(
			ExtractKeyedValue(key='_bidding'),
			_input=bid_acqs.output
		)
		_ = self.add_places_chain(graph, bid_acqs, key='_owner_locations', serialize=True)

		if serialize:
			# write SALES data
			self.add_serialization_chain(graph, refs.output, model=self.models['LinguisticObject'])
			self.add_serialization_chain(graph, bids.output, model=self.models['Bidding'])
			self.add_serialization_chain(graph, orgs.output, model=self.models['Group'])
		return bid_acqs

	def add_sales_chain(self, graph, records, services, serialize=True):
		'''Add transformation of sales records to the bonobo pipeline.'''
		sales = graph.add_chain(
			GroupRepeatingKeys(
				drop_empty=True,
				mapping={
					'expert': {'prefixes': ('expert_auth', 'expert_ulan')},
					'commissaire': {'prefixes': ('commissaire_pr', 'comm_ulan')},
					'auction_house': {
						'postprocess': [
							lambda x, _: replace_key_pattern(r'(auction_house)', 'house_name', x),
							lambda x, _: strip_key_prefix('house_', x),
						],
						'prefixes': ('auction_house', 'house_ulan')
					},
					'_artists': {
						'postprocess': [
							filter_empty_person,
							add_pir_record_ids
						],
						'prefixes': (
							'artist_name',
							'artist_info',
							'art_authority',
							'nationality',
							'attrib_mod',
							'attrib_mod_auth',
							'star_rec_no',
							'artist_ulan')},
					'hand_note': {'prefixes': ('hand_note', 'hand_note_so')},
					'seller': {
						'postprocess': [
							lambda x, _: strip_key_prefix('sell_', x),
							filter_empty_person
						],
						'prefixes': (
							'sell_name',
							'sell_name_so',
							'sell_name_ques',
							'sell_mod',
							'sell_auth_name',
							'sell_auth_nameq',
							'sell_auth_mod',
							'sell_auth_mod_a',
							'sell_ulan')},
					'price': {
						'postprocess': lambda d, p: add_crom_price(d, p, services, add_citations=True),
						'prefixes': (
							'price_amount',
							'price_currency',
							'price_note',
							'price_source',
							'price_citation')},
					'buyer': {
						'postprocess': [
							lambda x, _: strip_key_prefix('buy_', x),
							filter_empty_person
						],
						'prefixes': (
							'buy_name',
							'buy_name_so',
							'buy_name_ques',
							'buy_name_cite',
							'buy_mod',
							'buy_auth_name',
							'buy_auth_nameq',
							'buy_auth_mod',
							'buy_auth_mod_a',
							'buy_ulan')},
					'prev_owner': {
						'postprocess': [
							lambda x, _: replace_key_pattern(r'(prev_owner)', 'prev_own', x),
							lambda x, _: strip_key_prefix('prev_', x),
						],
						'prefixes': (
							'prev_owner',
							'prev_own_ques',
							'prev_own_so',
							'prev_own_auth',
							'prev_own_auth_d',
							'prev_own_auth_l',
							'prev_own_auth_q',
							'prev_own_ulan')},
					'prev_sale': {
						'postprocess': lambda x, _: strip_key_prefix('prev_sale_', x),
						'prefixes': (
							'prev_sale_year',
							'prev_sale_mo',
							'prev_sale_day',
							'prev_sale_loc',
							'prev_sale_lot',
							'prev_sale_ques',
							'prev_sale_artx',
							'prev_sale_ttlx',
							'prev_sale_note',
							'prev_sale_coll',
							'prev_sale_cat')},
					'post_sale': {
						'postprocess': lambda x, _: strip_key_prefix('post_sale_', x),
						'prefixes': (
							'post_sale_year',
							'post_sale_mo',
							'post_sale_day',
							'post_sale_loc',
							'post_sale_lot',
							'post_sale_q',
							'post_sale_art',
							'post_sale_ttl',
							'post_sale_nte',
							'post_sale_col',
							'post_sale_cat')},
					'post_owner': {
						'postprocess': lambda x, _: strip_key_prefix('post_', x),
						'prefixes': (
							'post_own',
							'post_own_q',
							'post_own_so',
							'post_own_auth',
							'post_own_auth_d',
							'post_own_auth_l',
							'post_own_auth_q',
							'post_own_ulan')},
					'portal': {'prefixes': ('portal_url',)},
				}
			),
			GroupKeys(mapping={
				'present_location': {
					'postprocess': lambda x, _: strip_key_prefix('present_loc_', x),
					'properties': (
						'present_loc_geog',
						'present_loc_inst',
						'present_loc_insq',
						'present_loc_insi',
						'present_loc_acc',
						'present_loc_accq',
						'present_loc_note',
					)
				}
			}),
			GroupKeys(mapping={
				'auction_of_lot': {
					'properties': (
						'catalog_number',
						'lot_number',
						'lot_sale_year',
						'lot_sale_month',
						'lot_sale_day',
						'lot_sale_mod',
						'lot_notes')},
				'_object': {
					'postprocess': add_pir_object_uri_factory(self.helper),
					'properties': (
						'title',
						'title_modifier',
						'object_type',
						'materials',
						'dimensions',
						'formatted_dimens',
						'format',
						'genre',
						'subject',
						'inscription',
						'present_location',
						'_artists',
						'hand_note',
						'post_sale',
						'prev_sale',
						'prev_owner',
						'post_owner',
						'portal')},
				'estimated_price': {
					'postprocess': lambda d, p: add_crom_price(d, p, services, add_citations=True),
					'properties': (
						'est_price',
						'est_price_curr',
						'est_price_desc',
						'est_price_so')},
				'start_price': {
					'postprocess': lambda d, p: add_crom_price(d, p, services, add_citations=True),
					'properties': (
						'start_price',
						'start_price_curr',
						'start_price_desc',
						'start_price_so')},
				'ask_price': {
					'postprocess': lambda d, p: add_crom_price(d, p, services, add_citations=True),
					'properties': (
						'ask_price',
						'ask_price_curr',
						'ask_price_so')},
			}),
			pipeline.projects.provenance.lots.AddAuctionOfLot(helper=self.helper),
			_input=records.output
		)
		
		modeled_sales = graph.add_chain(
			remove_non_auction_sales,
			ExtractKeyedValue(key='_auction_of_lot'),
			OnlyCromModeledRecords(),
			_input=sales.output
		)
		
		if serialize:
			# write SALES data
			self.add_serialization_chain(graph, modeled_sales.output, model=self.models['AuctionOfLot'])
		return sales

	def add_object_chain(self, graph, sales, serialize=True):
		'''Add modeling of the objects described by sales records.'''
		objects = graph.add_chain(
			ExtractKeyedValue(key='_object'),
			pipeline.projects.provenance.objects.add_object_type,
			pipeline.projects.provenance.objects.PopulateObject(helper=self.helper),
			pipeline.linkedart.MakeLinkedArtHumanMadeObject(),
			pipeline.projects.provenance.objects.AddArtists(helper=self.helper),
			_input=sales.output
		)

		original_objects = graph.add_chain(
			ExtractKeyedValues(key='_original_objects'),
			_input=objects.output
		)

		events = graph.add_chain(
			ExtractKeyedValues(key='_events'),
			_input=objects.output
		)

		if serialize:
			# write OBJECTS data
			self.add_serialization_chain(graph, events.output, model=self.models['Event'])
			self.add_serialization_chain(graph, objects.output, model=self.models['HumanMadeObject'])
			self.add_serialization_chain(graph, original_objects.output, model=self.models['HumanMadeObject'])

		return objects

	def add_lot_set_chain(self, graph, objects, serialize=True):
		'''Add extraction and serialization of locations.'''
		sets = graph.add_chain(
			ExtractKeyedValue(key='_lot_object_set'),
			_input=objects.output
		)
		if serialize:
			# write SETS data
			self.add_serialization_chain(graph, sets.output, model=self.models['Set'])
		return sets

	def add_places_chain(self, graph, auction_events, key='_locations', serialize=True):
		'''Add extraction and serialization of locations.'''
		places = graph.add_chain(
			ExtractKeyedValues(key=key),
			RecursiveExtractKeyedValue(key='part_of'),
			_input=auction_events.output
		)
		if serialize:
			# write OBJECTS data
			self.add_serialization_chain(graph, places.output, model=self.models['Place'])
		return places

	def add_auction_houses_chain(self, graph, auction_events, serialize=True):
		'''Add modeling of the auction houses related to an auction event.'''
		houses = graph.add_chain(
			ExtractKeyedValues(key='auction_house'),
			pipeline.linkedart.MakeLinkedArtAuctionHouseOrganization(),
			_input=auction_events.output
		)
		if serialize:
			# write OBJECTS data
			self.add_serialization_chain(graph, houses.output, model=self.models['Group'])
		return houses

	def add_visual_item_chain(self, graph, objects, serialize=True):
		'''Add transformation of visual items to the bonobo pipeline.'''
		items = graph.add_chain(
			ExtractKeyedValue(key='_visual_item'),
			pipeline.linkedart.MakeLinkedArtRecord(),
			_input=objects.output
		)
		if serialize:
			# write VISUAL ITEMS data
			self.add_serialization_chain(graph, items.output, model=self.models['VisualItem'], use_memory_writer=False)
		return items

	def add_record_text_chain(self, graph, objects, serialize=True):
		'''Add transformation of record texts to the bonobo pipeline.'''
		texts = graph.add_chain(
			ExtractKeyedValue(key='_record'),
			pipeline.linkedart.MakeLinkedArtLinguisticObject(),
			_input=objects.output
		)
		if serialize:
			# write RECORD data
			self.add_serialization_chain(graph, texts.output, model=self.models['LinguisticObject'])
		return texts

	def add_people_chain(self, graph, objects, serialize=True):
		'''Add transformation of artists records to the bonobo pipeline.'''
		people = graph.add_chain(
			ExtractKeyedValues(key='_artists'),
			_input=objects.output
		)
		if serialize:
			# write PEOPLE data
			self.add_serialization_chain(graph, people.output, model=self.models['Person'])
		return people

	def _construct_graph(self, single_graph=False, services=None):
		'''
		Construct bonobo.Graph object(s) for the entire pipeline.

		If `single_graph` is `False`, generate three `Graph`s (`self.graph_1`,
		`self.graph_2`, and `self.graph_3`), that will be run sequentially. The first for
		events, then catalogs, and finally for sales auctions (which depends on output from the first).

		If `single_graph` is `True`, then generate a single `Graph` that has the entire
		pipeline in it (`self.graph_0`). This is used to be able to produce graphviz
		output of the pipeline for visual inspection.
		'''
		graph0 = bonobo.Graph()
		graph1 = bonobo.Graph()
		graph2 = bonobo.Graph()
		graph3 = bonobo.Graph()

		component1 = [graph0] if single_graph else [graph1]
		component2 = [graph0] if single_graph else [graph2]
		component3 = [graph0] if single_graph else [graph3]
		for g in component1:
			auction_events_records = g.add_chain(
				MatchingFiles(path='/', pattern=self.auction_events_files_pattern, fs='fs.data.provenance'),
				CurriedCSVReader(fs='fs.data.provenance', limit=self.limit),
				AddFieldNames(field_names=self.auction_events_headers)
			)

			auction_events = self.add_auction_events_chain(g, auction_events_records, serialize=True)
			_ = self.add_catalog_linguistic_objects_chain(g, auction_events, serialize=True)
			_ = self.add_auction_houses_chain(g, auction_events, serialize=True)
			_ = self.add_places_chain(g, auction_events, serialize=True)

		for g in component2:
			physical_catalog_records = g.add_chain(
				MatchingFiles(path='/', pattern=self.catalogs_files_pattern, fs='fs.data.provenance'),
				CurriedCSVReader(fs='fs.data.provenance', limit=self.limit),
				AddFieldNames(field_names=self.catalogs_headers),
			)

			catalogs = self.add_physical_catalogs_chain(g, physical_catalog_records, serialize=True)
			_ = self.add_physical_catalog_owners_chain(g, catalogs, serialize=True)

		for g in component3:
			contents_records = g.add_chain(
				MatchingFiles(path='/', pattern=self.contents_files_pattern, fs='fs.data.provenance'),
				CurriedCSVReader(fs='fs.data.provenance', limit=self.limit),
				AddFieldNames(field_names=self.contents_headers),
			)
			sales = self.add_sales_chain(g, contents_records, services, serialize=True)
			_ = self.add_lot_set_chain(g, sales, serialize=True)
			objects = self.add_object_chain(g, sales, serialize=True)
			_ = self.add_places_chain(g, objects, serialize=True)
			acquisitions = self.add_acquisitions_chain(g, objects, serialize=True)
			self.add_buyers_sellers_chain(g, acquisitions, serialize=True)
			self.add_procurement_chain(g, acquisitions, serialize=True)
			_ = self.add_people_chain(g, objects, serialize=True)
			_ = self.add_record_text_chain(g, objects, serialize=True)
			_ = self.add_visual_item_chain(g, objects, serialize=True)

		if single_graph:
			self.graph_0 = graph0
		else:
			self.graph_1 = graph1
			self.graph_2 = graph2
			self.graph_3 = graph3

	def get_graph(self, **kwargs):
		'''Return a single bonobo.Graph object for the entire pipeline.'''
		if not self.graph_0:
			self._construct_graph(single_graph=True, **kwargs)

		return self.graph_0

	def get_graph_1(self, **kwargs):
		'''Construct the bonobo pipeline to fully transform Provenance data from CSV to JSON-LD.'''
		if not self.graph_1:
			self._construct_graph(**kwargs)
		return self.graph_1

	def get_graph_2(self, **kwargs):
		'''Construct the bonobo pipeline to fully transform Provenance data from CSV to JSON-LD.'''
		if not self.graph_2:
			self._construct_graph(**kwargs)
		return self.graph_2

	def get_graph_3(self, **kwargs):
		'''Construct the bonobo pipeline to fully transform Provenance data from CSV to JSON-LD.'''
		if not self.graph_3:
			self._construct_graph(**kwargs)
		return self.graph_3

	def run(self, services=None, **options):
		'''Run the Provenance bonobo pipeline.'''
		print(f'- Limiting to {self.limit} records per file', file=sys.stderr)
		if not services:
			services = self.get_services(**options)

		print('Running graph component 1...', file=sys.stderr)
		graph1 = self.get_graph_1(**options, services=services)
		self.run_graph(graph1, services=services)

		print('Running graph component 2...', file=sys.stderr)
		graph2 = self.get_graph_2(**options, services=services)
		self.run_graph(graph2, services=services)

		print('Running graph component 3...', file=sys.stderr)
		graph3 = self.get_graph_3(**options, services=services)
		self.run_graph(graph3, services=services)

		print('Serializing static instances...', file=sys.stderr)
		for model, instances in self.static_instances.used_instances().items():
			g = bonobo.Graph()
			nodes = self.serializer_nodes_for_model(model=self.models[model], use_memory_writer=False)
			values = instances.values()
			source = g.add_chain(GraphListSource(values))
			self.add_serialization_chain(g, source.output, model=self.models[model], use_memory_writer=False)
			self.run_graph(g, services={})

	def generate_prev_post_sales_data(self, post_map):
		total = 0
		mapped = 0

		g = self.load_sales_tree()
		for src, dst in post_map.items():
			total += 1
			mapped += 1
			g.add_edge(src, dst)
# 		print(f'mapped {mapped}/{total} objects to a previous sale', file=sys.stderr)

		large_components = set(g.largest_component_canonical_keys(10))
		dot = graphviz.Digraph()

		node_id = lambda n: f'n{n!s}'
		for n, i in g.nodes.items():
			key, _ = g.canonical_key(n)
			if key in large_components:
				dot.node(node_id(i), str(n))

		post_sale_rewrite_map = self.load_prev_post_sales_data()
# 		print('Rewrite output files, replacing the following URIs:')
		for src, dst in g:
			canonical, steps = g.canonical_key(src)
			src_uri = self.helper.make_proj_uri('OBJECT', *src)
			dst_uri = self.helper.make_proj_uri('OBJECT', *canonical)
# 			print(f's/ {src_uri:<100} / {dst_uri:<100} /')
			post_sale_rewrite_map[src_uri] = dst_uri
			if canonical in large_components:
				i = node_id(g.nodes[src])
				j = node_id(g.nodes[dst])
				dot.edge(i, j, f'{steps} steps')

		self.persist_prev_post_sales_data(post_sale_rewrite_map)

		dot_filename = os.path.join(settings.pipeline_tmp_path, 'sales.dot')
		dot.save(filename=dot_filename)
		self.persist_sales_tree(g)

class ProvenanceFilePipeline(ProvenancePipeline):
	'''
	Provenance pipeline with serialization to files based on Arches model and resource UUID.

	If in `debug` mode, JSON serialization will use pretty-printing. Otherwise,
	serialization will be compact.
	'''
	def __init__(self, input_path, catalogs, auction_events, contents, **kwargs):
		super().__init__(input_path, catalogs, auction_events, contents, **kwargs)
		self.writers = []
		self.output_path = kwargs.get('output_path')

	def serializer_nodes_for_model(self, *args, model=None, use_memory_writer=True, **kwargs):
		nodes = []
		if self.debug:
			if use_memory_writer:
				w = MergingMemoryWriter(directory=self.output_path, partition_directories=True, compact=False, model=model)
			else:
				w = MergingFileWriter(directory=self.output_path, partition_directories=True, compact=False, model=model)
			nodes.append(w)
		else:
			if use_memory_writer:
				w = MergingMemoryWriter(directory=self.output_path, partition_directories=True, compact=True, model=model)
			else:
				w = MergingFileWriter(directory=self.output_path, partition_directories=True, compact=True, model=model)
			nodes.append(w)
		self.writers += nodes
		return nodes

	@staticmethod
	def persist_sales_tree(g):
		sales_tree_filename = os.path.join(settings.pipeline_tmp_path, 'sales-tree.data')
		with open(sales_tree_filename, 'w') as f:
			g.dump(f)

	@staticmethod
	def load_sales_tree():
		sales_tree_filename = os.path.join(settings.pipeline_tmp_path, 'sales-tree.data')
		if os.path.exists(sales_tree_filename):
			with open(sales_tree_filename) as f:
				g = SalesTree.load(f)
		else:
			g = SalesTree()
		return g

	@staticmethod
	def load_prev_post_sales_data():
		rewrite_map_filename = os.path.join(settings.pipeline_tmp_path, 'post_sale_rewrite_map.json')
		post_sale_rewrite_map = {}
		if os.path.exists(rewrite_map_filename):
			with open(rewrite_map_filename, 'r') as f:
				with suppress(json.decoder.JSONDecodeError):
					post_sale_rewrite_map = json.load(f)
		return post_sale_rewrite_map

	@staticmethod
	def persist_prev_post_sales_data(post_sale_rewrite_map):
		rewrite_map_filename = os.path.join(settings.pipeline_tmp_path, 'post_sale_rewrite_map.json')
		print(rewrite_map_filename)
		with open(rewrite_map_filename, 'w') as f:
			json.dump(post_sale_rewrite_map, f)
			print(f'Saved post-sales rewrite map to {rewrite_map_filename}')

	def run(self, **options):
		'''Run the Provenance bonobo pipeline.'''
		start = timeit.default_timer()
		services = self.get_services(**options)
		super().run(services=services, **options)
		print(f'Pipeline runtime: {timeit.default_timer() - start}', file=sys.stderr)

		count = len(self.writers)
		for seq_no, w in enumerate(self.writers):
			print('[%d/%d] writers being flushed' % (seq_no+1, count))
			if isinstance(w, MergingMemoryWriter):
				w.flush()

		print('====================================================')
		print('Running post-processing of post-sale data...')
		post_map = services['post_sale_map']
		self.generate_prev_post_sales_data(post_map)
		print(f'>>> {len(post_map)} post sales records')
		print('Total runtime: ', timeit.default_timer() - start)<|MERGE_RESOLUTION|>--- conflicted
+++ resolved
@@ -398,20 +398,6 @@
 	return data
 
 
-<<<<<<< HEAD
-#mark - Single Object Lot Tracking
-
-class TrackLotSizes(Configurable):
-	helper = Option(required=True)
-	lot_counter = Service('lot_counter')
-
-	def __call__(self, data, lot_counter):
-		auction_data = data['auction_of_lot']
-		cno, lno, date = object_key(auction_data)
-		lot = self.helper.shared_lot_number_from_lno(lno)
-		key = (cno, lot, date)
-		lot_counter[key] += 1
-
 @use('non_auctions')
 def remove_non_auction_sales(data:dict, non_auctions):
 	'''
@@ -421,8 +407,6 @@
 	if cno not in non_auctions:
 		yield data
 
-=======
->>>>>>> 2f39a33f
 #mark - Provenance Pipeline class
 
 class ProvenancePipeline(PipelineBase):
