--- conflicted
+++ resolved
@@ -821,7 +821,6 @@
 
 	# TODO: is this the right set of transaction types to represent acquisition?
 	if transaction in ('Sold', 'Vendu', 'Verkauft', 'Bought In'):
-<<<<<<< HEAD
 		sellers = [
 			add_person(
 				copy_source_information(p, parent),
@@ -830,10 +829,7 @@
 				make_la_person=make_la_person
 			) for i, p in enumerate(parent['seller'])
 		]
-=======
-		sellers = [add_person(copy_source_information(p, parent), f'seller_{i+1}', make_la_person=make_la_person) for i, p in enumerate(parent['seller'])]
 		data['_owner_locations'] = []
->>>>>>> 5af96519
 		yield from add_acquisition(data, buyers, sellers, make_la_person)
 	elif transaction in ('Unknown', 'Unbekannt', 'Inconnue', 'Withdrawn', 'Non Vendu', ''):
 		yield from add_bidding(data, buyers)
