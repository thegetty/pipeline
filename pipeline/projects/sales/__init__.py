'''
Classes and utility functions for instantiating, configuring, and
running a bonobo pipeline for converting Sales Index CSV data into JSON-LD.
'''

# PIR Extracters

import random
import objgraph
import re
import os
import json
import sys
import warnings
import uuid
import csv
import pprint
import pathlib
import itertools
import datetime
from collections import Counter, defaultdict, namedtuple
from contextlib import suppress
import inspect

import time
import timeit
from sqlalchemy import create_engine
import dateutil.parser

import graphviz
import bonobo
from bonobo.config import use, Option, Service, Configurable
from bonobo.nodes import Limit
from bonobo.constants import NOT_MODIFIED

import settings

from cromulent import model, vocab
from cromulent.model import factory
from cromulent.extract import extract_physical_dimensions, extract_monetary_amount

import pipeline.execution
from pipeline.projects import PipelineBase, UtilityHelper, PersonIdentity
from pipeline.projects.sales.util import *
from pipeline.util import \
			GraphListSource, \
			CaseFoldingSet, \
			CromObjectMerger, \
			RecursiveExtractKeyedValue, \
			ExtractKeyedValue, \
			ExtractKeyedValues, \
			MatchingFiles, \
			identity, \
			replace_key_pattern, \
			strip_key_prefix
from pipeline.io.file import MergingFileWriter
from pipeline.io.memory import MergingMemoryWriter
# from pipeline.io.arches import ArchesWriter
import pipeline.linkedart
from pipeline.linkedart import add_crom_data, get_crom_object
from pipeline.io.csv import CurriedCSVReader
from pipeline.nodes.basic import \
			KeyManagement, \
			RemoveKeys, \
			GroupRepeatingKeys, \
			GroupKeys, \
			AddArchesModel, \
			Serializer, \
			OnlyRecordsOfType, \
			Trace
from pipeline.nodes.basic import AddFieldNamesSimple as AddFieldNames
from pipeline.util.rewriting import rewrite_output_files, JSONValueRewriter
import pipeline.projects.sales.events
import pipeline.projects.sales.lots
import pipeline.projects.sales.objects
import pipeline.projects.sales.catalogs

#mark - utility functions and classes

class SalesPersonIdentity(PersonIdentity):
	pass

<<<<<<< HEAD
class SalesUtilityHelper(UtilityHelper):
=======
class PersonIdentity:
	'''
	Utility class to help assign records for people with properties such as `uri` and identifiers.
	'''
	def __init__(self, *, make_shared_uri, make_proj_uri):
		self.make_shared_uri = make_shared_uri
		self.make_proj_uri = make_proj_uri
		self.ignore_authnames = CaseFoldingSet(('NEW', 'NON-UNIQUE'))
		self.make_la_person = pipeline.linkedart.MakeLinkedArtPerson()
		self.make_la_org = pipeline.linkedart.MakeLinkedArtOrganization()
		self.anon_dated_re = re.compile(r'\[ANONYMOUS - (\d+)TH C[.]\]')
		self.anon_period_re = re.compile(r'\[ANONYMOUS - (MODERN|ANTIQUE)\]')
		self.anon_dated_nationality_re = re.compile(r'\[(\w+) - (\d+)TH C[.]\]')
		self.anon_nationality_re = re.compile(r'\[(?!ANON)(\w+)\]', re.IGNORECASE)

	def acceptable_person_auth_name(self, auth_name):
		if not auth_name or auth_name in self.ignore_authnames:
			return False
		elif '[' in auth_name:
			return False
		return True

	def is_anonymous_group(self, auth_name):
		if self.anon_nationality_re.match(auth_name):
			return True
		if self.anon_dated_nationality_re.match(auth_name):
			return True
		elif self.anon_dated_re.match(auth_name):
			return True
		elif self.anon_period_re.match(auth_name):
			return True
		return False

	def is_anonymous(self, data:dict):
		auth_name = data.get('auth_name')
		if auth_name:
			if self.is_anonymous_group(auth_name):
				return False
			return '[ANONYMOUS' in auth_name
		elif data.get('name'):
			return False

		with suppress(ValueError, TypeError):
			if int(data.get('ulan')):
				return False
		return True

	def _uri_keys(self, data:dict, record_id=None):
		ulan = None
		with suppress(ValueError, TypeError):
			ulan = int(data.get('ulan'))

		auth_name = data.get('auth_name')
		auth_name_q = '?' in data.get('auth_nameq', '')

		if ulan:
			key = ('PERSON', 'ULAN', ulan)
			return key, self.make_shared_uri
		elif self.is_anonymous_group(auth_name):
			key = ('GROUP', 'AUTH', auth_name)
			return key, self.make_shared_uri
		elif self.acceptable_person_auth_name(auth_name):
			key = ('PERSON', 'AUTH', auth_name)
			return key, self.make_shared_uri
		else:
			# not enough information to identify this person uniquely, so use the source location in the input file
			try:
				if 'pi_record_no' in data:
					id_value = data['pi_record_no']
					id_key = 'PI'
				else:
					id_value = data['star_record_no']
					id_key = 'STAR'
			except KeyError as e:
				warnings.warn(f'*** No identifying property with which to construct a URI key: {e}')
				print(pprint.pformat(data), file=sys.stderr)
				raise
			if record_id:
				key = ('PERSON', id_key, id_value, record_id)
				return key, self.make_proj_uri
			else:
				warnings.warn(f'*** No record identifier given for person identified only by {id_key} {id_value}')
				key = ('PERSON', id_key, id_value)
				return key, self.make_proj_uri

	def add_person(self, a, sales_record, relative_id, **kwargs):
		self.add_uri(a, record_id=relative_id)
		self.add_names(a, referrer=sales_record, **kwargs)
		self.add_props(a, **kwargs)
		auth_name = a.get('auth_name')
		if auth_name and self.is_anonymous_group(auth_name):
			self.make_la_org(a)
		else:
			self.make_la_person(a)
		return get_crom_object(a)

	def add_uri(self, data:dict, **kwargs):
		keys, make = self._uri_keys(data, **kwargs)
		data['uri_keys'] = keys
		data['uri'] = make(*keys)

	def timespan_for_century(self, century):
		ord = make_ordinal(century)
		ts = model.TimeSpan(ident='', label=f'{ord} century')
		from_year = 100 * (century-1)
		to_year = from_year + 100
		ts.end_of_the_begin = "%04d-%02d-%02dT%02d:%02d:%02dZ" % (from_year, 1, 1, 0, 0, 0)
		ts.begin_of_the_end = "%04d-%02d-%02dT%02d:%02d:%02dZ" % (to_year, 1, 1, 0, 0, 0)
		return ts

	def anonymous_group_label(self, role, century=None, nationality=None):
		if century and nationality:
			ord = make_ordinal(century)
			return f'{nationality.capitalize()} {role}s in the {ord} century'
		elif century:
			ord = make_ordinal(century)
			return f'{role}s in the {ord} century'
		elif nationality:
			return f'{nationality.capitalize()} {role}s'
		else:
			return f'{role}s'
		return a

	def professional_activity(self, group_label, century=None):
		a = vocab.Active(ident='', label=f'Professional activity of {group_label}')
		if century:
			ts = self.timespan_for_century(century)
			a.timespan = ts
		return a

	def add_props(self, data:dict, role=None, **kwargs):
		role = role if role else 'person'
		auth_name = data.get('auth_name', '')
		period_match = self.anon_period_re.match(auth_name)
		nationalities = []
		if 'nationality' in data:
			if isinstance(data['nationality'], str):
				nationalities.append(data['nationality'])
			elif isinstance(data['nationality'], list):
				nationalities += data['nationality']

		data['nationality'] = []
		data.setdefault('referred_to_by', [])

		if data.get('name_cite'):
			cite = vocab.BibliographyStatement(ident='', content=data['name_cite'])
			data['referred_to_by'].append(cite)

		if self.is_anonymous_group(auth_name):
			nationality_match = self.anon_nationality_re.match(auth_name)
			dated_nationality_match = self.anon_dated_nationality_re.match(auth_name)
			dated_match = self.anon_dated_re.match(auth_name)
			data.setdefault('events', [])
			if nationality_match:
				with suppress(ValueError):
					nationality = nationality_match.group(1).lower()
					nationalities.append(nationality)
					group_label = self.anonymous_group_label(role, nationality=nationality)
					data['label'] = group_label
			elif dated_nationality_match:
				with suppress(ValueError):
					nationality = dated_nationality_match.group(1).lower()
					nationalities.append(nationality)
					century = int(dated_nationality_match.group(2))
					group_label = self.anonymous_group_label(role, century=century, nationality=nationality)
					data['label'] = group_label
					a = self.professional_activity(group_label, century=century)
					data['events'].append(a)
			elif dated_match:
				with suppress(ValueError):
					century = int(dated_match.group(1))
					group_label = self.anonymous_group_label(role, century=century)
					data['label'] = group_label
					a = self.professional_activity(group_label, century=century)
					data['events'].append(a)
			elif period_match:
				period = period_match.group(1).lower()
				data['label'] = f'anonymous {period} {role}s'
		for nationality in nationalities:
			key = f'{nationality.lower()} nationality'
			n = vocab.instances.get(key)
			if n:
				data['nationality'].append(n)
			else:
				warnings.warn(f'No nationality instance found in crom for: {key!r}')

	def add_names(self, data:dict, referrer=None, role=None, **kwargs):
		'''
		Based on the presence of `auth_name` and/or `name` fields in `data`, sets the
		`label`, `names`, and `identifier` keys to appropriate strings/`model.Identifier`
		values.

		If the `role` string is given (e.g. 'artist'), also sets the `role_label` key
		to a value (e.g. 'artist “RUBENS, PETER PAUL”').
		'''
		auth_name = data.get('auth_name', '')
		role_label = None
		if self.acceptable_person_auth_name(auth_name):
			if role:
				role_label = f'{role} “{auth_name}”'
			data['label'] = auth_name
			pname = vocab.PrimaryName(ident='', content=auth_name) # NOTE: most of these are also vocab.SortName, but not 100%, so witholding that assertion for now
			if referrer:
				pname.referred_to_by = referrer
			data['identifiers'] = [pname]

		name = data.get('name')
		if name:
			if role and not role_label:
				role_label = f'{role} “{name}”'
			if referrer:
				data['names'] = [(name, {'referred_to_by': [referrer]})]
			else:
				data['names'] = [name]
			data.setdefault('label', name)
		data.setdefault('label', '(Anonymous)')

		if role and not role_label:
			role_label = f'anonymous {role}'

		if role:
			data['role_label'] = role_label

class ProvenanceUtilityHelper(UtilityHelper):
>>>>>>> 37eae3d8
	'''
	Project-specific code for accessing and interpreting sales data.
	'''
	def __init__(self, project_name):
		super().__init__(project_name)
		# TODO: does this handle all the cases of data packed into the lot_number string that need to be stripped?
		self.shared_lot_number_re = re.compile(r'(\[[a-z]\])')
		self.ignore_house_authnames = CaseFoldingSet(('Anonymous', '[Anonymous]'))
		self.csv_source_columns = ['pi_record_no', 'star_record_no', 'catalog_number']
		self.problematic_record_uri = f'tag:getty.edu,2019:digital:pipeline:{project_name}:ProblematicRecord'
		self.person_identity = SalesPersonIdentity(make_shared_uri=self.make_shared_uri, make_proj_uri=self.make_proj_uri)
		self.uid_tag_prefix = UID_TAG_PREFIX

	def copy_source_information(self, dst: dict, src: dict):
		for k in self.csv_source_columns:
			with suppress(KeyError):
				dst[k] = src[k]
		return dst

	def add_person(self, data, **kwargs):
		if data.get('name_so'):
			# handling of the name_so field happens here and not in the SalesPersonIdentity methods,
			# because it requires access to the services data on catalogs
			source = data.get('name_so', '').strip()
			components = source.split(' ')
			if len(components) == 2:
				owner_code, copy_number = components
			else:
				owner_code = source
				copy_number = ''
			cno = kwargs['catalog_number']
			owner_uri = self.physical_catalog_uri(cno, owner_code, None)
			copy_uri = self.physical_catalog_uri(cno, owner_code, copy_number)
			unique_catalogs = self.services['unique_catalogs']
			owned_copies = unique_catalogs.get(owner_uri)
			if owned_copies:
				if copy_uri in owned_copies:
					data['_name_source_catalog_key'] = (cno, owner_code, copy_number)
				else:
					warnings.warn(f'*** SPECIFIC PHYSICAL CATALOG COPY NOT FOUND FOR NAME SOURCE {source} in catalog {cno}')
			else:
				warnings.warn(f'*** NO CATALOG OWNER FOUND FOR NAME SOURCE {source} on catalog {cno}')
		return super().add_person(data, **kwargs)

	def event_type_for_sale_type(self, sale_type):
		if sale_type in ('Private Contract Sale', 'Stock List'):
			# 'Stock List' is treated just like a Private Contract Sale, except for the catalogs
			return vocab.Exhibition
		elif sale_type == 'Lottery':
			return vocab.Lottery
		elif sale_type in ('Auction', 'Collection Catalog'):
			return vocab.AuctionEvent
		else:
			warnings.warn(f'*** Unexpected sale type: {sale_type!r}')

	def sale_type_for_sale_type(self, sale_type):
		if sale_type in ('Private Contract Sale', 'Stock List'):
			# 'Stock List' is treated just like a Private Contract Sale, except for the catalogs
			return vocab.Negotiating
		elif sale_type == 'Lottery':
			return vocab.LotteryDrawing
		elif sale_type in ('Auction', 'Collection Catalog'):
			return vocab.Auction
		else:
			warnings.warn(f'*** Unexpected sale type: {sale_type!r}')

	def catalog_type_for_sale_type(self, sale_type):
		if sale_type == 'Private Contract Sale':
			return vocab.ExhibitionCatalog
		elif sale_type == 'Stock List':
			return vocab.AccessionCatalog
		elif sale_type == 'Lottery':
			return vocab.LotteryCatalog
		elif sale_type in ('Auction', 'Collection Catalog'):
			return vocab.AuctionCatalog
		else:
			warnings.warn(f'*** Unexpected sale type: {sale_type!r}')

	def catalog_text(self, cno, sale_type='Auction'):
		uri = self.make_proj_uri('CATALOG', cno)
		if sale_type in ('Auction', 'Collection Catalog'):
			catalog = vocab.AuctionCatalogText(ident=uri, label=f'Sale Catalog {cno}')
		elif sale_type == 'Private Contract Sale':
			catalog = vocab.ExhibitionCatalogText(ident=uri, label=f'Private Sale Exhibition Catalog {cno}')
		elif sale_type == 'Stock List':
			catalog = vocab.AccessionCatalogText(ident=uri, label=f'Accession Catalog {cno}')
		elif sale_type == 'Lottery':
			catalog = vocab.LotteryCatalogText(ident=uri, label=f'Lottery Catalog {cno}')
		else:
			catalog = vocab.SalesCatalogText(ident=uri, label=f'Sale Catalog {cno}')
		return catalog

	def physical_catalog_notes(self, cno, owner, copy):
		cat_uri = self.physical_catalog_uri(cno, owner, copy)
		uri = cat_uri + '-HandNotes'
		labels = []
		if owner:
			labels.append(f'owned by “{owner}”')
		if copy:
			labels.append(f'copy {copy}')
		phys_label = ', '.join(labels)
		label = f'Handwritten notes in Catalog {cno}'
		catalog = model.LinguisticObject(ident=uri, label=label)
		return catalog

	def physical_catalog_uri(self, cno, owner=None, copy=None):
		keys = [v for v in [cno, owner, copy] if v]
		uri = self.make_proj_uri('PHYS-CAT', *keys)
		return uri

	def physical_catalog(self, cno, sale_type, owner=None, copy=None):
		uri = self.physical_catalog_uri(cno, owner, copy)
		labels = []
		if owner:
			labels.append(f'owned by “{owner}”')
		if copy:
			labels.append(f'copy {copy}')
		label = ', '.join(labels)
		catalog_type = self.catalog_type_for_sale_type(sale_type)
		if sale_type in ('Auction', 'Collection Catalog'):
			labels = [f'Sale Catalog {cno}'] + labels
			catalog = catalog_type(ident=uri, label=', '.join(labels))
		elif sale_type == 'Private Contract Sale':
			labels = [f'Private Sale Exhibition Catalog {cno}'] + labels
			catalog = catalog_type(ident=uri, label=', '.join(labels))
		elif sale_type == 'Stock List':
			labels = [f'Stock List {cno}'] + labels
			catalog = catalog_type(ident=uri, label=', '.join(labels))
		elif sale_type == 'Lottery':
			labels = [f'Lottery Catalog {cno}'] + labels
			catalog = catalog_type(ident=uri, label=', '.join(labels))
		else:
			warnings.warn(f'*** Unexpected sale type: {sale_type!r}')
		return catalog

	def sale_for_sale_type(self, sale_type, lot_object_key):
		cno, lno, date = lot_object_key
		uid, uri = self.shared_lot_number_ids(cno, lno, date)
		shared_lot_number = self.shared_lot_number_from_lno(lno)

		lot_type = self.sale_type_for_sale_type(sale_type)
		lot = lot_type(ident=uri)

		if sale_type in ('Auction', 'Collection Catalog'):
			lot_id = f'{cno} {shared_lot_number} ({date})'
			lot_label = f'Auction of Lot {lot_id}'
			lot._label = lot_label
		elif sale_type in ('Private Contract Sale', 'Stock List'):
			lot_id = f'{cno} {shared_lot_number} ({date})'
			lot_label = f'Sale of {lot_id}'
			lot._label = lot_label
		elif sale_type == 'Lottery':
			lot_id = f'{cno} {shared_lot_number} ({date})'
			lot_label = f'Lottery Drawing for {lot_id}'
			lot._label = lot_label
		else:
			warnings.warn(f'*** Unexpected sale type: {sale_type!r}')
		return lot

	def sale_event_for_catalog_number(self, catalog_number, sale_type='Auction'):
		'''
		Return a `vocab.AuctionEvent` object and its associated 'uid' key and URI, based on
		the supplied `catalog_number`.
		'''
		if sale_type == '':
			sale_type = 'Auction'

		event_type = self.event_type_for_sale_type(sale_type)
		sale_type_key = sale_type.replace(' ', '_').upper()
		uid = f'{sale_type_key}-EVENT-{catalog_number}'
		uri = self.make_proj_uri(f'{sale_type_key}-EVENT', catalog_number)
		label = f"{sale_type} Event for {catalog_number}"
		auction = event_type(ident=uri, label=label)
		return auction, uid, uri

	def shared_lot_number_from_lno(self, lno):
		'''
		Given a `lot_number` value which identifies an object in a group, strip out the
		object-specific content, returning an identifier for the entire lot.

		For example, strip the object identifier suffixes such as '[a]':

		'0001[a]' -> '0001'
		'''
		m = self.shared_lot_number_re.search(lno)
		if m:
			return lno.replace(m.group(1), '')
		return lno

	def transaction_uri_for_lot(self, data, metadata):
		'''
		Return a URI representing the procurement which the object (identified by the
		supplied data) is a part of. This may identify just the lot being sold or, in the
		case of multiple lots being bought for a single price, a single procurement that
		encompasses multiple acquisitions that span different lots.
		'''
		prices = metadata.get('price', [])
		cno, lno, date = object_key(data)
		shared_lot_number = self.shared_lot_number_from_lno(lno)
		for p in prices:
			n = p.get('price_note')
			if n and n.startswith('for lots '):
				lot_list = n[9:].split(' & ')
				return self.make_proj_uri('PROV-MULTI', cno, date, *lot_list)
		return self.make_proj_uri('PROV', cno, date, shared_lot_number)

	def lots_in_transaction(self, data, metadata):
		'''
		Return a string that represents the lot numbers that are a part of the procurement
		related to the supplied data.
		'''
		prices = metadata.get('price', [])
		_, lno, _ = object_key(data)
		shared_lot_number = self.shared_lot_number_from_lno(lno)
		for p in prices:
			n = p.get('price_note')
			if n and n.startswith('for lots '):
				return n[9:]
		return shared_lot_number

	def shared_lot_number_ids(self, cno, lno, date, sale_type='Auction'):
		'''
		Return a tuple of a UID string and a URI for the lot identified by the supplied
		data which identifies a specific object in that lot.
		'''
		shared_lot_number = self.shared_lot_number_from_lno(lno)
		uid = f'AUCTION-{cno}-{shared_lot_number}-{date}'
		uri = self.make_proj_uri('AUCTION', cno, shared_lot_number, date)
		return uid, uri

	@staticmethod
	def transaction_contains_multiple_lots(data, metadata):
		'''
		Return `True` if the procurement related to the supplied data represents a
		transaction of multiple lots with a single payment, `False` otherwise.
		'''
		prices = metadata.get('price', [])
		for p in prices:
			n = p.get('price_note')
			if n and n.startswith('for lots '):
				return True
		return False

	def auction_house_uri(self, data:dict, sequence=1):
		key = self.auction_house_uri_keys(data, sequence=sequence)
		type = key[1]
		if type in ('ULAN', 'AUTH'):
			return self.make_shared_uri(*key)
		else:
			return self.make_proj_uri(*key)

	def auction_house_uri_keys(self, data:dict, sequence=1):
		ulan = None
		with suppress(ValueError, TypeError):
			ulan = int(data.get('ulan'))
		auth_name = data.get('auth')
		if ulan:
			return ('HOUSE', 'ULAN', ulan)
		elif auth_name and auth_name not in self.ignore_house_authnames:
			return ('HOUSE', 'AUTH', auth_name)
		else:
			# not enough information to identify this house uniquely, so use the source location in the input file
			if 'pi_record_no' in data:
				return ('HOUSE', 'PI', data['pi_record_no'], sequence)
			else:
				return ('HOUSE', 'STAR', data['star_record_no'], sequence)

	def add_auction_house_data(self, a:dict, sequence=1, event_record=None):
		'''Add modeling data for an auction house organization.'''
		catalog = a.get('_catalog')

		if 'uri' not in a:
			auction_house_uri_keys = self.auction_house_uri_keys(a, sequence=sequence)
			a['uri'] = self.auction_house_uri(a, sequence=sequence)
			a['uid'] = '-'.join([str(k) for k in auction_house_uri_keys])

		ulan = None
		with suppress(ValueError, TypeError):
			ulan = int(a.get('ulan'))
		auth_name = a.get('auth')
		a['identifiers'] = []
		if ulan:
			a['ulan'] = ulan
		elif auth_name and auth_name not in self.ignore_house_authnames:
			pname = vocab.PrimaryName(ident='', content=auth_name)
			if event_record:
				pname.referred_to_by = event_record
			a['identifiers'].append(pname)
			a['label'] = auth_name

		name = a.get('name')
		if name:
			n = model.Name(ident='', content=name)
			if event_record:
				n.referred_to_by = event_record
			a['identifiers'].append(n)
			a.setdefault('label', name)
		else:
			a['label'] = '(Anonymous)'

		make_house = pipeline.linkedart.MakeLinkedArtAuctionHouseOrganization()
		make_house(a)
		house = get_crom_object(a)

		return add_crom_data(data=a, what=house)

class RecordCounter(Configurable):
	counts = Service('counts')
	verbose = Option(bool, default=False)
	name = Option()

	def __init__(self, *args, **kwargs):
		super().__init__(self, *args, **kwargs)
		self.mod = 100

	def __call__(self, data, counts):
		counts[self.name] += 1
		count = counts[self.name]
		if count % self.mod == 0:
			print(f'\r{count} {self.name}', end='', file=sys.stderr)
		return data

def add_crom_price(data, parent, services, add_citations=False):
	'''
	Add modeling data for `MonetaryAmount`, `StartingPrice`, or `EstimatedPrice`,
	based on properties of the supplied `data` dict.
	'''
	currencies = services['currencies']
	region_currencies = services['region_currencies']
	cno = parent['catalog_number']
	region, _ = cno.split('-', 1)
	if region in region_currencies:
		c = currencies.copy()
		c.update(region_currencies[region])
		amnt = extract_monetary_amount(data, currency_mapping=c, add_citations=add_citations)
	else:
		amnt = extract_monetary_amount(data, currency_mapping=currencies, add_citations=add_citations)
	if amnt:
		add_crom_data(data=data, what=amnt)
	return data


#mark - Sales Pipeline class

class SalesPipeline(PipelineBase):
	'''Bonobo-based pipeline for transforming Sales data from CSV into JSON-LD.'''
	def __init__(self, input_path, catalogs, auction_events, contents, **kwargs):
		project_name = 'sales'
		self.input_path = input_path
		self.services = None

		helper = SalesUtilityHelper(project_name)
		self.uid_tag_prefix = UID_TAG_PREFIX

		vocab.register_instance('act of selling', {'parent': model.Activity, 'id': 'XXXXXX001', 'label': 'Act of Selling'})
		vocab.register_instance('act of returning', {'parent': model.Activity, 'id': '300438467', 'label': 'Returning'})
		vocab.register_instance('act of completing sale', {'parent': model.Activity, 'id': 'XXXXXX003', 'label': 'Act of Completing Sale'})

		vocab.register_instance('fire', {'parent': model.Type, 'id': '300068986', 'label': 'Fire'})
		vocab.register_instance('animal', {'parent': model.Type, 'id': '300249395', 'label': 'Animal'})
		vocab.register_instance('history', {'parent': model.Type, 'id': '300033898', 'label': 'History'})

		warnings.warn(f'*** TODO: NEED TO USE CORRECT CLASSIFICATION FOR NON-AUCTION SALES ACTIVITIES, LOTTERY CATALOG')
		vocab.register_vocab_class('LotteryDrawing', {"parent": model.Activity, "id":"000000000", "label": "Lottery Drawing"})
		vocab.register_vocab_class('Lottery', {"parent": model.Activity, "id":"000000000", "label": "Lottery"})
		vocab.register_vocab_class('LotteryCatalog', {"parent": model.HumanMadeObject, "id":"000000000", "label": "Lottery Catalog", "metatype": "work type"})
		vocab.register_vocab_class('LotteryCatalogText', {"parent": model.LinguisticObject, "id":"000000000", "label": "Lottery Catalog", "metatype": "work type"})

		super().__init__(project_name, helper=helper)

		self.graph_0 = None
		self.graph_1 = None
		self.graph_2 = None
		self.graph_3 = None
		self.models = kwargs.get('models', settings.arches_models)
		self.catalogs_header_file = catalogs['header_file']
		self.catalogs_files_pattern = catalogs['files_pattern']
		self.auction_events_header_file = auction_events['header_file']
		self.auction_events_files_pattern = auction_events['files_pattern']
		self.contents_header_file = contents['header_file']
		self.contents_files_pattern = contents['files_pattern']
		self.limit = kwargs.get('limit')
		self.debug = kwargs.get('debug', False)

		fs = bonobo.open_fs(input_path)
		with fs.open(self.catalogs_header_file, newline='') as csvfile:
			r = csv.reader(csvfile)
			self.catalogs_headers = [v.lower() for v in next(r)]
		with fs.open(self.auction_events_header_file, newline='') as csvfile:
			r = csv.reader(csvfile)
			self.auction_events_headers = [v.lower() for v in next(r)]
		with fs.open(self.contents_header_file, newline='') as csvfile:
			r = csv.reader(csvfile)
			self.contents_headers = [v.lower() for v in next(r)]

	def setup_services(self):
	# Set up environment
		'''Return a `dict` of named services available to the bonobo pipeline.'''
		services = super().setup_services()
		for name in ('transaction_types', 'attribution_modifiers'):
			services[name] = {k: CaseFoldingSet(v) for k, v in services[name].items()}

		attribution_modifiers = services['attribution_modifiers']
		PROBABLY = attribution_modifiers['probably by']
		POSSIBLY = attribution_modifiers['possibly by']
		attribution_modifiers['uncertain'] = PROBABLY | POSSIBLY

		services.update({
			# to avoid constructing new MakeLinkedArtPerson objects millions of times, this
			# is passed around as a service to the functions and classes that require it.
			'make_la_person': pipeline.linkedart.MakeLinkedArtPerson(),
			'unique_catalogs': defaultdict(set),
			'post_sale_map': {},
			'event_properties': {
				'auction_houses': defaultdict(list),
				'auction_dates': {},
				'auction_locations': {},
				'experts': defaultdict(list),
				'commissaire': defaultdict(list),
			},
			'non_auctions': {},
			'counts': defaultdict(int)
		})
		return services

	def add_physical_catalogs_chain(self, graph, records, serialize=True):
		'''Add modeling of physical copies of auction catalogs.'''
		catalogs = graph.add_chain(
			pipeline.projects.sales.catalogs.AddAuctionCatalog(helper=self.helper),
			pipeline.projects.sales.catalogs.AddPhysicalCatalogObjects(helper=self.helper),
			pipeline.projects.sales.catalogs.AddPhysicalCatalogOwners(helper=self.helper),
			RecordCounter(name='physical_catalogs', verbose=self.debug),
			_input=records.output
		)
		if serialize:
			# write SALES data
			self.add_serialization_chain(graph, catalogs.output, model=self.models['HumanMadeObject'], use_memory_writer=False)
		return catalogs

	def add_catalog_linguistic_objects_chain(self, graph, events, serialize=True):
		'''Add modeling of auction catalogs as linguistic objects.'''
		los = graph.add_chain(
			ExtractKeyedValue(key='_catalog'),
			pipeline.projects.sales.catalogs.PopulateAuctionCatalog(helper=self.helper, static_instances=self.static_instances),
			_input=events.output
		)
		if serialize:
			# write SALES data
			self.add_serialization_chain(graph, los.output, model=self.models['LinguisticObject'], use_memory_writer=False)
		return los

	def add_auction_events_chain(self, graph, records, serialize=True):
		'''Add modeling of auction events.'''
		auction_events = graph.add_chain(
			KeyManagement(
				drop_empty=True,
				operations=[
					{
						'group_repeating': {
							'seller': {'prefixes': ('sell_auth_name', 'sell_auth_q')},
							'expert': {
								'rename_keys': {
									'expert': 'name',
									'expert_auth': 'auth_name',
									'expert_ulan': 'ulan'
								},
# 								'postprocess': [
# 									lambda x, _: replace_key_pattern(r'^(expert)$', 'expert_name', x),
# 									lambda x, _: strip_key_prefix('expert_', x),
# 									lambda x, _: replace_key_pattern(r'^(auth)$', 'auth_name', x),
# 								],
								'prefixes': ('expert', 'expert_auth', 'expert_ulan')
							},
							'commissaire': {
								'rename_keys': {
									'comm_pr': 'name',
									'comm_pr_auth': 'auth_name',
									'comm_pr_ulan': 'ulan'
								},
# 								'postprocess': [
# 									lambda x, _: replace_key_pattern(r'^(comm_pr)$', 'comm_pr_name', x),
# 									lambda x, _: strip_key_prefix('comm_pr_', x),
# 									lambda x, _: replace_key_pattern(r'^(auth)$', 'auth_name', x),
# 								],
								'prefixes': ('comm_pr', 'comm_pr_auth', 'comm_pr_ulan')
							},
							'auction_house': {
								'rename_keys': {
									'auc_house_name': 'name',
									'auc_house_auth': 'auth_name',
									'auc_house_ulan': 'ulan'
								},
# 								'postprocess': [
# 									lambda x, _: strip_key_prefix('auc_house_', x),
# 								],
								'prefixes': ('auc_house_name', 'auc_house_auth', 'auc_house_ulan')
							},
							'portal': {'prefixes': ('portal_url',)},
						},
						'group': {
							'lugt': {'properties': ('lugt_number_1', 'lugt_number_2', 'lugt_number_3')},
							'auc_copy': {
								'properties': (
									'auc_copy_seller_1',
									'auc_copy_seller_2',
									'auc_copy_seller_3',
									'auc_copy_seller_4')},
							'other_seller': {
								'properties': (
									'other_seller_1',
									'other_seller_2',
									'other_seller_3')},
							'title_pg_sell': {'properties': ('title_pg_sell_1', 'title_pg_sell_2')},
							'location': {
								'properties': (
									'city_of_sale',
									'sale_location',
									'country_auth',
									'specific_loc')},
						}
					}
				]
			),
			pipeline.projects.sales.catalogs.AddAuctionCatalog(helper=self.helper),
			pipeline.projects.sales.events.AddAuctionEvent(helper=self.helper),
			pipeline.projects.sales.events.AddAuctionHouses(helper=self.helper),
			pipeline.projects.sales.events.PopulateAuctionEvent(helper=self.helper),
			RecordCounter(name='auction_events', verbose=self.debug),
			_input=records.output
		)
		if serialize:
			# write SALES data
			self.add_serialization_chain(graph, auction_events.output, model=self.models['Activity'], use_memory_writer=False)
		return auction_events

	def add_procurement_chain(self, graph, acquisitions, serialize=True):
		'''Add modeling of the procurement event of an auction of a lot.'''
		p = graph.add_chain(
			ExtractKeyedValues(key='_procurements'),
			_input=acquisitions.output
		)
		if serialize:
			# write SALES data
			self.add_serialization_chain(graph, p.output, model=self.models['ProvenanceEntry'], use_memory_writer=False)

	def add_buyers_sellers_chain(self, graph, acquisitions, serialize=True):
		'''Add modeling of the buyers, bidders, and sellers involved in an auction.'''
		buyers = self.add_person_or_group_chain(graph, acquisitions, key='buyer', serialize=serialize)
		sellers = self.add_person_or_group_chain(graph, acquisitions, key='seller', serialize=serialize)
		owners = self.add_person_or_group_chain(graph, acquisitions, key='_other_owners', serialize=serialize)

	def add_acquisitions_chain(self, graph, sales, serialize=True):
		'''Add modeling of the acquisitions and bidding on lots being auctioned.'''
		bid_acqs = graph.add_chain(
			pipeline.projects.sales.lots.AddAcquisitionOrBidding(helper=self.helper),
			_input=sales.output
		)

		orgs = self.add_person_or_group_chain(graph, bid_acqs, key='_organizations', serialize=serialize)
		refs = graph.add_chain(
			ExtractKeyedValues(key='_citation_references'),
			_input=bid_acqs.output
		)
		acqs = graph.add_chain(
			ExtractKeyedValue(key='_acquisition'),
			_input=bid_acqs.output
		)
		bids = graph.add_chain(
			ExtractKeyedValue(key='_bidding'),
			_input=bid_acqs.output
		)
		drawing = graph.add_chain(
			ExtractKeyedValue(key='_drawing'),
			_input=bid_acqs.output
		)
		notes = graph.add_chain(
			ExtractKeyedValues(key='_phys_catalog_notes'),
			_input=bid_acqs.output
		)
		catalogs = graph.add_chain(
			ExtractKeyedValues(key='_phys_catalogs'),
			_input=bid_acqs.output
		)
		_ = self.add_places_chain(graph, bid_acqs, key='_owner_locations', serialize=True)

		if serialize:
			# write SALES data
			self.add_serialization_chain(graph, catalogs.output, model=self.models['HumanMadeObject'])
			self.add_serialization_chain(graph, notes.output, model=self.models['LinguisticObject'], use_memory_writer=False)
			self.add_serialization_chain(graph, refs.output, model=self.models['LinguisticObject'], use_memory_writer=False)
			self.add_serialization_chain(graph, bids.output, model=self.models['Bidding'], use_memory_writer=False)
			self.add_serialization_chain(graph, drawing.output, model=self.models['Drawing'], use_memory_writer=False)
		return bid_acqs

	def add_sales_chain(self, graph, records, services, serialize=True):
		'''Add transformation of sales records to the bonobo pipeline.'''
		sales = graph.add_chain(
			KeyManagement(
				drop_empty=True,
				operations=[
					{
						'remove': {
							'expert_auth_1', 'expert_ulan_1', 'expert_auth_2', 'expert_ulan_2', 'expert_auth_3', 'expert_ulan_3', 'expert_auth_4', 'expert_ulan_4',
							'commissaire_pr_1', 'comm_ulan_1', 'commissaire_pr_2', 'comm_ulan_2', 'commissaire_pr_3', 'comm_ulan_3', 'commissaire_pr_4', 'comm_ulan_4',
							'auction_house_1', 'house_ulan_1', 'auction_house_2', 'house_ulan_2', 'auction_house_3', 'house_ulan_3', 'auction_house_4', 'house_ulan_4',
						},
						'group_repeating': {
							'expert': {'prefixes': ('expert_auth', 'expert_ulan')},
							'commissaire': {'prefixes': ('commissaire_pr', 'comm_ulan')},
							'auction_house': {
								'rename_keys': {
									'auction_house': 'name',
									'house_ulan': 'ulan'
								},
# 								'postprocess': [
# 									lambda x, _: replace_key_pattern(r'(auction_house)', 'house_name', x),
# 									lambda x, _: strip_key_prefix('house_', x),
# 								],
								'prefixes': ('auction_house', 'house_ulan')
							},
							'_artists': {
								'postprocess': [
									filter_empty_person,
									add_pir_record_ids
								],
								'prefixes': (
									'artist_name', 'art_authority',
									'artist_info', 'nationality', 'artist_ulan',
									'attrib_mod', 'attrib_mod_auth', 'star_rec_no',
								)
							},
							'hand_note': {'prefixes': ('hand_note', 'hand_note_so')},
							'seller': {
								'rename_keys': {
									'sell_name': 'name',
									'sell_name_so': 'so',
									'sell_name_ques': 'ques',
									'sell_mod': 'mod',
									'sell_auth_mod': 'auth_mod',
									'sell_auth_mod_a': 'auth_mod_a',
									'sell_auth_name': 'auth_name',
									'sell_auth_nameq': 'auth_nameq',
									'sell_ulan': 'ulan'
								},
								'postprocess': [
# 									lambda x, _: strip_key_prefix('sell_', x),
									filter_empty_person
								],
								'prefixes': (
									'sell_name',
									'sell_name_so',
									'sell_name_ques',
									'sell_mod',
									'sell_auth_mod',
									'sell_auth_mod_a',
									'sell_auth_name',
									'sell_auth_nameq',
									'sell_ulan'
								)
							},
							'price': {
								'postprocess': lambda d, p: add_crom_price(d, p, services, add_citations=True),
								'prefixes': (
									'price_amount',
									'price_currency',
									'price_note',
									'price_source',
									'price_citation')},
							'buyer': {
								'rename_keys': {
									'buy_name': 'name',
									'buy_name_so': 'name_so',
									'buy_name_ques': 'name_ques',
									'buy_name_cite': 'name_cite',
									'buy_auth_name': 'auth_name',
									'buy_auth_nameq': 'auth_nameq',
									'buy_mod': 'mod',
									'buy_auth_mod': 'auth_mod',
									'buy_auth_mod_a': 'auth_mod_a',
									'buy_ulan': 'ulan'
								},
								'postprocess': [
# 									lambda x, _: strip_key_prefix('buy_', x),
									filter_empty_person
								],
								'prefixes': (
									'buy_name',
									'buy_name_so',
									'buy_name_ques',
									'buy_name_cite',
									'buy_auth_name',
									'buy_auth_nameq',
									'buy_mod',
									'buy_auth_mod',
									'buy_auth_mod_a',
									'buy_ulan'
								)
							},
							'prev_owner': {
								'rename_keys': {
									'prev_owner': 'own',
									'prev_own_ques': 'own_ques',
									'prev_own_so': 'own_so',
									'prev_own_auth': 'own_auth',
									'prev_own_auth_d': 'own_auth_d',
									'prev_own_auth_l': 'own_auth_l',
									'prev_own_auth_q': 'own_auth_q',
									'prev_own_ulan': 'own_ulan'
								},
# 								'postprocess': [
# 									lambda x, _: replace_key_pattern(r'(prev_owner)', 'prev_own', x),
# 									lambda x, _: strip_key_prefix('prev_', x),
# 								],
								'prefixes': (
									'prev_owner',
									'prev_own_ques',
									'prev_own_so',
									'prev_own_auth',
									'prev_own_auth_d',
									'prev_own_auth_l',
									'prev_own_auth_q',
									'prev_own_ulan'
								)
							},
							'other_titles': {
								'rename_keys': {
									'prev_sale_ttlx': 'title',
									'post_sale_ttl': 'title' # TODO: does this ever cause a collision?
								},
# 								'postprocess': [
# 									lambda x, _: strip_key_prefix('prev_sale_', x),
# 									lambda x, _: strip_key_prefix('post_sale_', x),
# 									lambda x, _: replace_key_pattern(r'(ttlx)', 'title', x),
# 									lambda x, _: replace_key_pattern(r'(ttl)', 'title', x)
# 								],
								'prefixes': (
									'prev_sale_ttlx',
									'post_sale_ttl')},
							'prev_sale': {
								'rename_keys': {
									'prev_sale_year': 'year',
									'prev_sale_mo': 'mo',
									'prev_sale_day': 'day',
									'prev_sale_lot': 'lot',
									'prev_sale_loc': 'loc',
									'prev_sale_ques': 'ques',
									'prev_sale_artx': 'artx',
									'prev_sale_ttlx': 'ttlx',
									'prev_sale_note': 'note',
									'prev_sale_coll': 'coll',
									'prev_sale_cat': 'cat'
								},
# 								'postprocess': lambda x, _: strip_key_prefix('prev_sale_', x),
								'prefixes': (
									'prev_sale_year',
									'prev_sale_mo',
									'prev_sale_day',
									'prev_sale_lot',
									'prev_sale_loc',
									'prev_sale_ques',
									'prev_sale_artx',
									'prev_sale_ttlx',
									'prev_sale_note',
									'prev_sale_coll',
									'prev_sale_cat'
								)
							},
							'post_sale': {
								'rename_keys': {
									'post_sale_year': 'year',
									'post_sale_mo': 'mo',
									'post_sale_day': 'day',
									'post_sale_lot': 'lot',
									'post_sale_loc': 'loc',
									'post_sale_q': 'q',
									'post_sale_art': 'art',
									'post_sale_nte': 'nte',
									'post_sale_col': 'col',
									'post_sale_cat': 'cat'
								},
# 								'postprocess': lambda x, _: strip_key_prefix('post_sale_', x),
								'prefixes': (
									'post_sale_year',
									'post_sale_mo',
									'post_sale_day',
									'post_sale_lot',
									'post_sale_loc',
									'post_sale_q',
									'post_sale_art',
									'post_sale_nte',
									'post_sale_col',
									'post_sale_cat'
								)
							},
							'post_owner': {
								'rename_keys': {
									'post_own': 'own',
									'post_own_q': 'own_q',
									'post_own_so': 'own_so',
									'post_own_auth': 'own_auth',
									'post_own_auth_d': 'own_auth_d',
									'post_own_auth_l': 'own_auth_l',
									'post_own_auth_q': 'own_auth_q',
									'post_own_ulan': 'own_ulan'
								},
# 								'postprocess': lambda x, _: strip_key_prefix('post_', x),
								'prefixes': (
									'post_own',
									'post_own_q',
									'post_own_so',
									'post_own_auth',
									'post_own_auth_d',
									'post_own_auth_l',
									'post_own_auth_q',
									'post_own_ulan'
								)
							},
							'portal': {'prefixes': ('portal_url',)},
						},
						'group': {
							'present_location': {
								'rename_keys': {
									'present_loc_geog': 'geog',
									'present_loc_inst': 'inst',
									'present_loc_insq': 'insq',
									'present_loc_insi': 'insi',
									'present_loc_acc': 'acc',
									'present_loc_accq': 'accq',
									'present_loc_note': 'note',
								},
# 								'postprocess': lambda x, _: strip_key_prefix('present_loc_', x),
								'properties': (
									'present_loc_geog',
									'present_loc_inst',
									'present_loc_insq',
									'present_loc_insi',
									'present_loc_acc',
									'present_loc_accq',
									'present_loc_note',
								)
							}
						}
					},
					{
						'group': {
							'auction_of_lot': {
								'properties': (
									'link_to_pdf',
									'catalog_number',
									'lot_number',
									'lot_sale_year',
									'lot_sale_month',
									'lot_sale_day',
									'lot_sale_mod',
									'lot_notes')},
							'_object': {
								'postprocess': add_pir_object_uri_factory(self.helper),
								'properties': (
									'title',
									'other_titles',
									'title_modifier',
									'object_type',
									'materials',
									'dimensions',
									'formatted_dimens',
									'format',
									'genre',
									'subject',
									'inscription',
									'present_location',
									'_artists',
									'hand_note',
									'post_sale',
									'prev_sale',
									'prev_owner',
									'post_owner',
									'portal')},
							'estimated_price': {
								'postprocess': lambda d, p: add_crom_price(d, p, services, add_citations=True),
								'properties': (
									'est_price',
									'est_price_curr',
									'est_price_desc',
									'est_price_so')},
							'start_price': {
								'postprocess': lambda d, p: add_crom_price(d, p, services, add_citations=True),
								'properties': (
									'start_price',
									'start_price_curr',
									'start_price_desc',
									'start_price_so')},
							'ask_price': {
								'postprocess': lambda d, p: add_crom_price(d, p, services, add_citations=True),
								'properties': (
									'ask_price',
									'ask_price_curr',
									'ask_price_so')},
						}
					}
				]
			),
			pipeline.projects.sales.lots.AddAuctionOfLot(helper=self.helper),
			_input=records.output
		)

		auctions_of_lot = graph.add_chain(
			ExtractKeyedValue(key='_event_causing_prov_entry'),
			OnlyRecordsOfType(type=vocab.Auction),
			_input=sales.output
		)

		private_sale_activities = graph.add_chain(
			ExtractKeyedValue(key='_event_causing_prov_entry'),
			OnlyRecordsOfType(type=vocab.Negotiating),
			_input=sales.output
		)

		lottery_drawings = graph.add_chain(
			ExtractKeyedValue(key='_event_causing_prov_entry'),
			OnlyRecordsOfType(type=vocab.LotteryDrawing),
			_input=sales.output
		)

		if serialize:
			# write SALES data
			self.add_serialization_chain(graph, auctions_of_lot.output, model=self.models['AuctionOfLot'], limit=1000)
			self.add_serialization_chain(graph, private_sale_activities.output, model=self.models['Activity'], limit=1000)
			self.add_serialization_chain(graph, lottery_drawings.output, model=self.models['Drawing'], limit=1000)
		return sales

	def add_object_chain(self, graph, sales, serialize=True):
		'''Add modeling of the objects described by sales records.'''
		objects = graph.add_chain(
			ExtractKeyedValue(key='_object'),
			pipeline.projects.sales.objects.add_object_type,
			pipeline.projects.sales.objects.PopulateObject(helper=self.helper),
			pipeline.linkedart.MakeLinkedArtHumanMadeObject(),
			pipeline.projects.sales.objects.AddArtists(helper=self.helper),
			RecordCounter(name='sales_records', verbose=self.debug),
			_input=sales.output
		)

		original_objects = graph.add_chain(
			ExtractKeyedValues(key='_original_objects'),
			_input=objects.output
		)

		events = graph.add_chain(
			ExtractKeyedValues(key='_events'),
			_input=objects.output
		)

		if serialize:
			# write OBJECTS data
			self.add_serialization_chain(graph, events.output, model=self.models['Event'])
			self.add_serialization_chain(graph, objects.output, model=self.models['HumanMadeObject'], use_memory_writer=False)
			self.add_serialization_chain(graph, original_objects.output, model=self.models['HumanMadeObject'], use_memory_writer=False)

		return objects

	def add_lot_set_chain(self, graph, objects, serialize=True):
		'''Add extraction and serialization of locations.'''
		sets = graph.add_chain(
			ExtractKeyedValue(key='_lot_object_set'),
			_input=objects.output
		)
		if serialize:
			# write SETS data
			self.add_serialization_chain(graph, sets.output, model=self.models['Set'], limit=1000)
		return sets

	def add_visual_item_chain(self, graph, objects, serialize=True):
		'''Add transformation of visual items to the bonobo pipeline.'''
		items = graph.add_chain(
			ExtractKeyedValue(key='_visual_item'),
			pipeline.linkedart.MakeLinkedArtRecord(),
			_input=objects.output
		)
		if serialize:
			# write VISUAL ITEMS data
			self.add_serialization_chain(graph, items.output, model=self.models['VisualItem'], use_memory_writer=False)
		return items

	def add_record_text_chain(self, graph, objects, serialize=True):
		'''Add transformation of record texts to the bonobo pipeline.'''
		texts = graph.add_chain(
			ExtractKeyedValue(key='_record'),
			pipeline.linkedart.MakeLinkedArtLinguisticObject(),
			_input=objects.output
		)
		if serialize:
			# write RECORD data
			self.add_serialization_chain(graph, texts.output, model=self.models['LinguisticObject'], limit=1000)
		return texts

	def add_texts_chain(self, graph, objects, serialize=True):
		texts = graph.add_chain(
			ExtractKeyedValues(key='_texts'),
			_input=objects.output
		)
		if serialize:
			# write RECORD data
			self.add_serialization_chain(graph, texts.output, model=self.models['LinguisticObject'])
		return texts

	def _construct_graph(self, single_graph=False, services=None):
		'''
		Construct bonobo.Graph object(s) for the entire pipeline.

		If `single_graph` is `False`, generate three `Graph`s (`self.graph_1`,
		`self.graph_2`, and `self.graph_3`), that will be run sequentially. The first for
		events, then catalogs, and finally for sales auctions (which depends on output from the first).

		If `single_graph` is `True`, then generate a single `Graph` that has the entire
		pipeline in it (`self.graph_0`). This is used to be able to produce graphviz
		output of the pipeline for visual inspection.
		'''
		graph0 = bonobo.Graph()
		graph1 = bonobo.Graph()
		graph2 = bonobo.Graph()
		graph3 = bonobo.Graph()

		component1 = [graph0] if single_graph else [graph1]
		component2 = [graph0] if single_graph else [graph2]
		component3 = [graph0] if single_graph else [graph3]
		for g in component1:
			auction_events_records = g.add_chain(
				MatchingFiles(path='/', pattern=self.auction_events_files_pattern, fs='fs.data.sales'),
				CurriedCSVReader(fs='fs.data.sales', limit=self.limit, field_names=self.auction_events_headers),
# 				AddFieldNames(field_names=self.auction_events_headers)
			)

			auction_events = self.add_auction_events_chain(g, auction_events_records, serialize=True)
			_ = self.add_catalog_linguistic_objects_chain(g, auction_events, serialize=True)
			_ = self.add_places_chain(g, auction_events, serialize=True)

			organizers = g.add_chain(
				ExtractKeyedValues(key='_organizers'),
				_input=auction_events.output
			)
			_ = self.add_person_or_group_chain(g, organizers, serialize=True)

		for g in component2:
			physical_catalog_records = g.add_chain(
				MatchingFiles(path='/', pattern=self.catalogs_files_pattern, fs='fs.data.sales'),
				CurriedCSVReader(fs='fs.data.sales', limit=self.limit, field_names=self.catalogs_headers),
# 				AddFieldNames(field_names=self.catalogs_headers),
			)

			catalogs = self.add_physical_catalogs_chain(g, physical_catalog_records, serialize=True)

			catalog_owners = g.add_chain(
				ExtractKeyedValue(key='_owner'),
				pipeline.linkedart.MakeLinkedArtAuctionHouseOrganization(),
				_input=catalogs.output
			)
			_ = self.add_person_or_group_chain(g, catalog_owners, serialize=True)

		for g in component3:
			contents_records = g.add_chain(
				MatchingFiles(path='/', pattern=self.contents_files_pattern, fs='fs.data.sales'),
				CurriedCSVReader(fs='fs.data.sales', limit=self.limit, field_names=self.contents_headers),
# 				AddFieldNames(field_names=self.contents_headers),
			)
			sales = self.add_sales_chain(g, contents_records, services, serialize=True)
			_ = self.add_lot_set_chain(g, sales, serialize=True)
			_ = self.add_texts_chain(g, sales, serialize=True)
			objects = self.add_object_chain(g, sales, serialize=True)
			_ = self.add_places_chain(g, objects, serialize=True)
			acquisitions = self.add_acquisitions_chain(g, objects, serialize=True)
			self.add_buyers_sellers_chain(g, acquisitions, serialize=True)
			self.add_procurement_chain(g, acquisitions, serialize=True)
			_ = self.add_person_or_group_chain(g, objects, key='_artists', serialize=True)
			_ = self.add_record_text_chain(g, objects, serialize=True)
			_ = self.add_visual_item_chain(g, objects, serialize=True)

		if single_graph:
			self.graph_0 = graph0
		else:
			self.graph_1 = graph1
			self.graph_2 = graph2
			self.graph_3 = graph3

	def get_graph(self, **kwargs):
		'''Return a single bonobo.Graph object for the entire pipeline.'''
		if not self.graph_0:
			self._construct_graph(single_graph=True, **kwargs)

		return self.graph_0

	def get_graph_1(self, **kwargs):
		'''Construct the bonobo pipeline to fully transform Sales data from CSV to JSON-LD.'''
		if not self.graph_1:
			self._construct_graph(**kwargs)
		return self.graph_1

	def get_graph_2(self, **kwargs):
		'''Construct the bonobo pipeline to fully transform Sales data from CSV to JSON-LD.'''
		if not self.graph_2:
			self._construct_graph(**kwargs)
		return self.graph_2

	def get_graph_3(self, **kwargs):
		'''Construct the bonobo pipeline to fully transform Sales data from CSV to JSON-LD.'''
		if not self.graph_3:
			self._construct_graph(**kwargs)
		return self.graph_3

	def checkpoint(self):
		pass

	def run(self, services=None, **options):
		'''Run the Sales bonobo pipeline.'''
		print(f'- Limiting to {self.limit} records per file', file=sys.stderr)
		if not services:
			services = self.get_services(**options)

		print('Running graph component 1...', file=sys.stderr)
		graph1 = self.get_graph_1(**options, services=services)
		self.run_graph(graph1, services=services)

		self.checkpoint()

		print('Running graph component 2...', file=sys.stderr)
		graph2 = self.get_graph_2(**options, services=services)
		self.run_graph(graph2, services=services)

		self.checkpoint()

		print('Running graph component 3...', file=sys.stderr)
		graph3 = self.get_graph_3(**options, services=services)
		self.run_graph(graph3, services=services)

		self.checkpoint()

		print('Serializing static instances...', file=sys.stderr)
		for model, instances in self.static_instances.used_instances().items():
			g = bonobo.Graph()
			nodes = self.serializer_nodes_for_model(model=self.models[model], use_memory_writer=False)
			values = instances.values()
			source = g.add_chain(GraphListSource(values))
			self.add_serialization_chain(g, source.output, model=self.models[model], use_memory_writer=False)
			self.run_graph(g, services={})

	def generate_prev_post_sales_data(self, post_map):
		total = 0
		mapped = 0

		g = self.load_sales_tree()
		for src, dst in post_map.items():
			total += 1
			mapped += 1
			g.add_edge(src, dst)
# 		print(f'mapped {mapped}/{total} objects to a previous sale', file=sys.stderr)

		large_components = set(g.largest_component_canonical_keys(10))
		dot = graphviz.Digraph()

		node_id = lambda n: f'n{n!s}'
		for n, i in g.nodes.items():
			key, _ = g.canonical_key(n)
			if key in large_components:
				dot.node(node_id(i), str(n))

		post_sale_rewrite_map = self.load_prev_post_sales_data()
# 		print('Rewrite output files, replacing the following URIs:')
		for src, dst in g:
			canonical, steps = g.canonical_key(src)
			src_uri = self.helper.make_proj_uri('OBJ', *src)
			dst_uri = self.helper.make_proj_uri('OBJ', *canonical)
# 			print(f's/ {src_uri:<100} / {dst_uri:<100} /')
			post_sale_rewrite_map[src_uri] = dst_uri
			if canonical in large_components:
				i = node_id(g.nodes[src])
				j = node_id(g.nodes[dst])
				dot.edge(i, j, f'{steps} steps')

		self.persist_prev_post_sales_data(post_sale_rewrite_map)

		dot_filename = os.path.join(settings.pipeline_tmp_path, 'sales.dot')
		dot.save(filename=dot_filename)
		self.persist_sales_tree(g)

class SalesFilePipeline(SalesPipeline):
	'''
	Sales pipeline with serialization to files based on Arches model and resource UUID.

	If in `debug` mode, JSON serialization will use pretty-printing. Otherwise,
	serialization will be compact.
	'''
	def __init__(self, input_path, catalogs, auction_events, contents, **kwargs):
		super().__init__(input_path, catalogs, auction_events, contents, **kwargs)
		self.writers = []
		self.output_path = kwargs.get('output_path')

	def serializer_nodes_for_model(self, *args, model=None, use_memory_writer=True, **kwargs):
		nodes = []
		kwargs['compact'] = not self.debug
		if use_memory_writer:
			w = MergingMemoryWriter(directory=self.output_path, partition_directories=True, model=model, **kwargs)
		else:
			w = MergingFileWriter(directory=self.output_path, partition_directories=True, model=model, **kwargs)
		nodes.append(w)
		self.writers += nodes
		return nodes

	@staticmethod
	def persist_sales_tree(g):
		sales_tree_filename = os.path.join(settings.pipeline_tmp_path, 'sales-tree.data')
		with open(sales_tree_filename, 'w') as f:
			g.dump(f)

	@staticmethod
	def load_sales_tree():
		sales_tree_filename = os.path.join(settings.pipeline_tmp_path, 'sales-tree.data')
		if os.path.exists(sales_tree_filename):
			with open(sales_tree_filename) as f:
				g = SalesTree.load(f)
		else:
			g = SalesTree()
		return g

	@staticmethod
	def load_prev_post_sales_data():
		rewrite_map_filename = os.path.join(settings.pipeline_tmp_path, 'post_sale_rewrite_map.json')
		post_sale_rewrite_map = {}
		if os.path.exists(rewrite_map_filename):
			with open(rewrite_map_filename, 'r') as f:
				with suppress(json.decoder.JSONDecodeError):
					post_sale_rewrite_map = json.load(f)
		return post_sale_rewrite_map

	@staticmethod
	def persist_prev_post_sales_data(post_sale_rewrite_map):
		rewrite_map_filename = os.path.join(settings.pipeline_tmp_path, 'post_sale_rewrite_map.json')
		print(rewrite_map_filename)
		with open(rewrite_map_filename, 'w') as f:
			json.dump(post_sale_rewrite_map, f)
			print(f'Saved post-sales rewrite map to {rewrite_map_filename}')

	def checkpoint(self):
		self.flush_writers(verbose=False)
		super().checkpoint()

	def flush_writers(self, **kwargs):
		verbose = kwargs.get('verbose', True)
		count = len(self.writers)
		for seq_no, w in enumerate(self.writers):
			if verbose:
				print('[%d/%d] writers being flushed' % (seq_no+1, count))
			if isinstance(w, MergingMemoryWriter):
				w.flush(**kwargs)

	def run(self, **options):
		'''Run the Sales bonobo pipeline.'''
		start = timeit.default_timer()
		services = self.get_services(**options)
		super().run(services=services, **options)
		print(f'Pipeline runtime: {timeit.default_timer() - start}', file=sys.stderr)

		self.flush_writers()

		print('====================================================')
		print('Compiling post-sale data...')
		post_map = services['post_sale_map']
		self.generate_prev_post_sales_data(post_map)
		print(f'>>> {len(post_map)} post sales records')

		sizes = {k: sys.getsizeof(v) for k, v in services.items()}
		for k in sorted(services.keys(), key=lambda k: sizes[k]):
			print(f'{k:<20}  {sizes[k]}')
		objgraph.show_most_common_types(limit=50)
		
		print('Record counts:')
		for k, v in services['counts'].items():
			print(f'{v:<10} {k}')
		print('\n\n')
		print('Total runtime: ', timeit.default_timer() - start)

# 		for type in ('AttributeAssignment', 'Person', 'Production', 'Painting'):
# 			objects = objgraph.by_type(type)
# 			for i in range(min(5, len(objects))):
# 				objgraph.show_chain(
# 					objgraph.find_backref_chain(
# 						random.choice(objects),
# 						objgraph.is_proper_module
# 					),
# 					filename=f'chain.{type}.{i}.png'
# 				)
<|MERGE_RESOLUTION|>--- conflicted
+++ resolved
@@ -80,9 +80,6 @@
 class SalesPersonIdentity(PersonIdentity):
 	pass
 
-<<<<<<< HEAD
-class SalesUtilityHelper(UtilityHelper):
-=======
 class PersonIdentity:
 	'''
 	Utility class to help assign records for people with properties such as `uri` and identifiers.
@@ -306,8 +303,7 @@
 		if role:
 			data['role_label'] = role_label
 
-class ProvenanceUtilityHelper(UtilityHelper):
->>>>>>> 37eae3d8
+class SalesUtilityHelper(UtilityHelper):
 	'''
 	Project-specific code for accessing and interpreting sales data.
 	'''
