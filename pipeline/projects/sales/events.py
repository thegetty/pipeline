--- conflicted
+++ resolved
@@ -88,18 +88,13 @@
 		event_record = get_crom_object(data['_record'])
 		for seq_no, expert in enumerate(data.get('expert', [])):
 			self.helper.copy_source_information(expert, data),
-<<<<<<< HEAD
-			person = self.helper.add_person(expert, record=event_record, relative_id=f'expert-{seq_no+1}', role='expert')
-			event_experts[cno].append(person)
-=======
-			person = pi.add_person(
+			person = self.helper.add_person(
 				expert,
 				event_record,
 				relative_id=f'expert-{seq_no+1}',
 				role='expert'
 			)
 			event_experts[cno].append(person.clone(minimal=True))
->>>>>>> 37eae3d8
 			data['_organizers'].append(add_crom_data(data={}, what=person))
 			role_id = '' # self.helper.make_proj_uri('AUCTION-EVENT', cno, 'Expert', seq_no)
 			role = vocab.Expert(ident=role_id, label=f'Role of Expert in the event {cno}')
@@ -107,18 +102,13 @@
 			auction.part = role
 		for seq_no, commissaire in enumerate(data.get('commissaire', [])):
 			self.helper.copy_source_information(commissaire, data),
-<<<<<<< HEAD
-			person = self.helper.add_person(commissaire, record=event_record, relative_id=f'commissaire-{seq_no+1}', role='commissaire')
-			event_commissaires[cno].append(person)
-=======
-			person = pi.add_person(
+			person = self.helper.add_person(
 				commissaire,
 				event_record,
 				relative_id=f'commissaire-{seq_no+1}',
 				role='commissaire'
 			)
 			event_commissaires[cno].append(person.clone(minimal=True))
->>>>>>> 37eae3d8
 			data['_organizers'].append(add_crom_data(data={}, what=person))
 			role_id = '' # self.helper.make_proj_uri('AUCTION-EVENT', cno, 'Commissaire', seq_no)
 			role = vocab.CommissairePriseur(ident=role_id, label=f'Role of Commissaire-priseur in the event {cno}')
