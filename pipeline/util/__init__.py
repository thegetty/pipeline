import re
import os
import sys
import fnmatch
import pprint
import calendar
import datetime
from threading import Lock
from contextlib import ContextDecorator, suppress
from collections import defaultdict, namedtuple
import warnings

import dateutil.parser
from bonobo.config import Configurable, Option, Service

import settings
import pipeline.io.arches
from cromulent import model, vocab
from cromulent.model import factory, BaseResource
from pipeline.linkedart import add_crom_data

UNKNOWN_DIMENSION = 'http://vocab.getty.edu/aat/300055642'

# Dimension = namedtuple("Dimension", [
# 	'value',	# numeric value
# 	'unit',		# unit
# 	'which'		# e.g. width, height, ...
# ])
#
def identity(d):
	'''
	Simply yield the value that is passed as an argument.

	This is trivial, but necessary for use in constructing some bonobo graphs.
	For example, if two already instantiated graph chains need to be connected,
	one being used as input to the other, bonobo does not allow this:

	`graph.add_chain(_input=prefix.output, _output=suffix.input)`

	Instead, the `add_chain` call requires at least one graph node to be added. Hence:

	`graph.add_chain(identity, _input=prefix.output, _output=suffix.input)`
	'''
	yield d

def implode_date(data:dict, prefix:str='', clamp:str=None):
	'''
	Given a dict `data` and a string `prefix`, extract year, month, and day elements
	from `data` (e.g. '{prefix}year', '{prefix}month', and '{prefix}day'), and return
	an ISO 8601 date string ('YYYY-MM-DD'). If the day, or day and month elements are
	missing, may also return a year-month ('YYYY-MM') or year ('YYYY') string.

	If `clamp='begin'` and a year value is found, the resulting date string will use
	the earliest valid value for any field (month or day) that is not present or false.
	For example, '1800-02' would become '1800-02-01'.

	If `clamp='end'`, clamping occurs using the latest valid values. For example,
	'1800-02' would become '1800-02-28'.

	If `clamp='eoe'` ('end of the end'), clamping occurs using the first value that is
	*not* valid. That is, the returned value may be used as an exclusive endpoint for a
	date range. For example, '1800-02' would become '1800-03-01'.
	'''
	year = data.get(f'{prefix}year')
	try:
		year = int(year)
	except:
		return None
	month = data.get(f'{prefix}month', data.get(f'{prefix}mo'))
	day = data.get(f'{prefix}day')

	try:
		month = int(month)
		if month < 1 or month > 12:
			raise ValueError(f'Month value is not valid: {month}')
	except Exception as e:
		if clamp == 'begin':
			month = 1
			day = 1
			return '%04d-%02d-%02d' % (int(year), month, day)
		elif clamp == 'end':
			day = 31
			month = 12
			return '%04d-%02d-%02d' % (int(year), month, day)
		elif clamp == 'eoe':
			day = 1
			month = 1
			year += 1
			return '%04d-%02d-%02d' % (int(year), month, day)
		else:
			return '%04d' % (int(year),)

	max_day = calendar.monthrange(year, month)[1]
	try:
		day = int(day)
		if day < 1 or day > 31:
			raise ValueError(f'Day value is not valid: {day}')
		if clamp == 'eoe':
			day += 1
			if day > max_day:
				day = 1
				month += 1
				if month > 12:
					month = 1
					year += 1
	except Exception as e:
		if clamp == 'begin':
			day = 1
		elif clamp == 'end':
			day = max_day
		elif clamp == 'eoe':
			day = 1
			month += 1
			if month > 12:
				month = 1
				year += 1
		else:
			if type(e) not in (TypeError, ValueError):
				warnings.warn(f'Failed to interpret day value {day!r} in implode_date: {e}')
				pprint.pprint(data)

	try:
		if year and month and day:
			return '%04d-%02d-%02d' % (int(year), month, day)
		elif year and month:
			return '%04d-%02d' % (int(year), month)
		elif year:
			return '%04d' % (int(year),)
	except TypeError as e:
		warnings.warn(f'*** {e}: {pprint.pformat([int(year), month, day])}')
	return None

class ExclusiveValue(ContextDecorator):
	_locks = {}
	lock = Lock()

	def __init__(self, wrapped):
		self._wrapped = wrapped

	def get_lock(self):
		_id = self._wrapped
		with ExclusiveValue.lock:
			if not _id in ExclusiveValue._locks:
				ExclusiveValue._locks[_id] = Lock()
		return ExclusiveValue._locks[_id]

	def __enter__(self):
		self.get_lock().acquire()
		return self._wrapped

	def __exit__(self, *exc):
		self.get_lock().release()

def configured_arches_writer():
	return pipeline.io.arches.ArchesWriter(
		endpoint=settings.arches_endpoint,
		auth_endpoint=settings.arches_auth_endpoint,
		username=settings.arches_endpoint_username,
		password=settings.arches_endpoint_password,
		client_id=settings.arches_client_id
	)

class CromObjectMerger:
	def __init__(self):
		self.attribute_based_identity = {
			# NOTE: It's important that these attribute-based identity rules are
			#       based on crom classes that will not be top-level resources in Arches.
			#       That is, they must only be referenced from within a top-level
			#       resource, and not across resource boundaries. This is because during a
			#       merge, only one value will be presersved for non-multiple properties
			#       that differ between input objects such as `id` (and so anything
			#       referencing an `id` value that is dropped will be left with a dangling
			#       pointer).
			'content': (model.Name, model.Identifier),
			'value': (model.Dimension,),
		}
		self.classified_attribute_based_identity = {
			# This is similar to `self.attribute_based_identity`, but instead of being
			# based on the `type` of the object, it is based on the `classified_as` value
			# of the object
			'content': (vocab.MaterialStatement, vocab.DimensionStatement, vocab._BriefText),
		}
		
		# instead of mapping to a tuple of classes, `self._classified_attribute_based_identity`
		# maps to a list of sets of URIs (the set of classifications that must be present to be
		# interpreted as a member of the class)
		self._classified_attribute_based_identity = {}
		for attr, classes in self.classified_attribute_based_identity.items():
			id_sets = []
			for c in classes:
				o = c()
				ids = {cl.id for cl in o.classified_as}
				id_sets.append(ids)
			self._classified_attribute_based_identity[attr] = id_sets

	def merge(self, obj, *to_merge):
		if not to_merge:
			return obj
# 		print(f'merge called with {1+len(to_merge)} objects: ({obj}, {to_merge})')
		for m in to_merge:
			if obj == m:
				continue
			for p in m.list_my_props():
				try:
					value = getattr(m, p)
					if value is not None:
						if isinstance(value, list):
							self.set_or_merge(obj, p, *value)
						else:
							self.set_or_merge(obj, p, value)
				except AttributeError:
					pass
		return obj

	def _classify_values(self, values, identified, unidentified):
		for v in values:
			handled = False
			for attr, classes in self.attribute_based_identity.items():
				if isinstance(v, classes) and hasattr(v, attr):
					identified[getattr(v, attr)].append(v)
<<<<<<< HEAD
					break
			else:
				try:
					identified[v.id].append(v)
				except AttributeError:
					unidentified.append(v)
=======
					handled = True
					break
			for attr, id_sets in self._classified_attribute_based_identity.items():
				if handled:
					break
				if hasattr(v, 'classified_as') and hasattr(v, attr):
					obj_ids = {c.id for c in v.classified_as}
					for id_set in id_sets:
						if id_set <= obj_ids:
							identified[getattr(v, attr)].append(v)
							handled = True
							break
			if not handled:
				try:
					i = v.id
					if i:
						identified[i].append(v)
					else:
						unidentified.append(v)
				except AttributeError:
					unidentified.append(v)
		if len(identified) > 1 and UNKNOWN_DIMENSION in identified:
			# drop the Unknown physical dimension (300055642)
			del(identified[UNKNOWN_DIMENSION])
>>>>>>> 70d445c3

	def set_or_merge(self, obj, p, *values):
		if p == 'type':
			# print('*** TODO: calling setattr(_, "type") on crom objects throws; skipping')
			return

		existing = []
		try:
			e = getattr(obj, p)
			if isinstance(e, list):
				existing = e
			else:
				existing = [e]
		except AttributeError:
			pass

		identified = defaultdict(list)
		unidentified = []
		self._classify_values(values, identified, unidentified)
<<<<<<< HEAD
		
=======

>>>>>>> 70d445c3
		allows_multiple = obj.allows_multiple(p)
		if identified:
			# there are values in the new objects that have to be merged with existing identifiable values
			self._classify_values(existing, identified, unidentified)

			setattr(obj, p, None) # clear out all the existing values
<<<<<<< HEAD
			for v in identified.values():
				if not allows_multiple:
					setattr(obj, p, self.merge(*v))
					return
				setattr(obj, p, self.merge(*v))
			for v in unidentified:
				if not allows_multiple:
					setattr(obj, p, v)
					return
				setattr(obj, p, v)
		else:
			# there are no identifiable values in the new objects, so we can just append them
			for v in unidentified:
				if not allows_multiple:
					setattr(obj, p, None)
					setattr(obj, p, v)
					return
				setattr(obj, p, v)
=======
			if allows_multiple:
				for v in identified.values():
					setattr(obj, p, self.merge(*v))
				for v in unidentified:
					setattr(obj, p, v)
			else:
				try:
					identified_values = sorted(identified.values())[0]
				except TypeError:
					# in case the values cannot be sorted
					identified_values = list(identified.values())[0]
				setattr(obj, p, self.merge(*identified_values))

				if unidentified:
					warnings.warn(f'*** Dropping {len(unidentified)} unidentified values for property {p} of {obj}')
# 					unidentified_value = sorted(unidentified)[0]
# 					setattr(obj, p, unidentified_value)
		else:
			# there are no identifiable values in the new objects, so we can just append them
			if allows_multiple:
				for v in unidentified:
					setattr(obj, p, v)
			else:
				if unidentified:
					if len(unidentified) > 1:
						warnings.warn(f'*** Dropping {len(unidentified)-1} extra unidentified values for property {p} of {obj}')
					try:
						values = set(unidentified + [getattr(obj, p)])
						value = sorted(values)[0]
					except TypeError:
						# in case the values cannot be sorted
						value = unidentified[0]
					setattr(obj, p, None)
					setattr(obj, p, value)
>>>>>>> 70d445c3

class ExtractKeyedValues(Configurable):
	'''
	Given a `dict` representing an some object, extract an array of `dict` values from
	the `key` member. To each of the extracted dictionaries, add a 'parent_data' key with
	the value of the original dictionary. Yield each extracted dictionary.
	'''
	key = Option(str, required=True)
	include_parent = Option(bool, default=True)

	def __init__(self, *v, **kw):
		'''
		Sets the __name__ property to include the relevant options so that when the
		bonobo graph is serialized as a GraphViz document, different objects can be
		visually differentiated.
		'''
		super().__init__(*v, **kw)
		self.__name__ = f'{type(self).__name__} ({self.key})'

	def __call__(self, data, *args, **kwargs):
		for a in data.get(self.key, []):
			child = {k: v for k, v in a.items()}
			child.update({
				'parent_data': data,
			})
			yield child

class ExtractKeyedValue(Configurable):
	'''
	Given a `dict` representing an some object, extract the `key` member (a dict).
	To the extracted dictionaries, add a 'parent_data' key with
	the value of the original dictionary. Yield the extracted dictionary.
	'''
	key = Option(str, required=True)
	include_parent = Option(bool, default=True)

	def __init__(self, *v, **kw):
		'''
		Sets the __name__ property to include the relevant options so that when the
		bonobo graph is serialized as a GraphViz document, different objects can be
		visually differentiated.
		'''
		super().__init__(*v, **kw)
		self.__name__ = f'{type(self).__name__} ({self.key})'

	def __call__(self, data, *args, **kwargs):
		a = data.get(self.key)
		if a:
			child = {k: v for k, v in a.items()}
			child.update({
				'parent_data': data,
			})
			yield child

class RecursiveExtractKeyedValue(ExtractKeyedValue):
	include_self = Option(bool, default=True)

	def __call__(self, data, *args, **kwargs):
		if self.include_self:
			a = data
		else:
			a = data.get(self.key)
		while a:
			child = {k: v for k, v in a.items()}
			child.update({
				'parent_data': data,
			})
			yield child
			data = a
			a = a.get(self.key)

class MatchingFiles(Configurable):
	'''
	Given a path and a pattern, yield the names of all files in the path that match the pattern.
	'''
	path = Option(str)
	pattern = Option(default='*')
	fs = Service(
		'fs',
		__doc__='''The filesystem instance to use.''',
	)  # type: str

	def __init__(self, *args, **kwargs):
		'''
		Sets the __name__ property to include the relevant options so that when the
		bonobo graph is serialized as a GraphViz document, different objects can be
		visually differentiated.
		'''
		super().__init__(self, *args, **kwargs)
		self.__name__ = f'{type(self).__name__} ({self.pattern})'

	def __call__(self, *, fs, **kwargs):
		count = 0
		if not self.pattern:
			return
# 		print(repr(self.pattern))
		subpath, pattern = os.path.split(self.pattern)
		fullpath = os.path.join(self.path, subpath)
		for f in sorted(fs.listdir(fullpath)):
			if fnmatch.fnmatch(f, pattern):
				yield os.path.join(subpath, f)
				count += 1
		if not count:
			sys.stderr.write(f'*** No files matching {pattern} found in {fullpath}\n')

def timespan_before(after):
	ts = model.TimeSpan(ident='')
	try:
		ts.end_of_the_end = after.begin_of_the_begin
		with suppress(AttributeError):
			l = f'Before {after._label}'
			l.identified_by = model.Name(ident='', content=l)
			ts._label = l
		return ts
	except AttributeError:
		return None

def timespan_after(before):
	ts = model.TimeSpan(ident='')
	try:
		ts.begin_of_the_begin = before.end_of_the_end
		with suppress(AttributeError):
			l = f'After {before._label}'
			l.identified_by = model.Name(ident='', content=l)
			ts._label = l
		return ts
	except AttributeError:
		return None

def replace_key_pattern(pat, rep, value):
	r = re.compile(pat)
	d = {}
	for k, v in value.items():
		m = r.search(k)
		if m:
			d[k.replace(m.group(1), rep, 1)] = v
		else:
			d[k] = v
	return d

def strip_key_prefix(prefix, value):
	'''
	Strip the given `prefix` string from the beginning of all keys in the supplied `value`
	dict, returning a copy of `value` with the new keys.
	'''
	d = {}
	for k, v in value.items():
		if k.startswith(prefix):
			d[k.replace(prefix, '', 1)] = v
		else:
			d[k] = v
	return d


def label_for_timespan_range(begin, end, inclusive=False):
	'''
	Returns a human-readable string for labeling the timespan with the given bounds.
	
	The {inclusive} indicates if the upper bound given by {end} is inclusive or exclusive.
	
	If {end} is exclusive, the label will take this into account in creating a
	human-readable string. For example, if the upper bound was '2019-12-01', exclusive,
	the human-readable label should indicate the timespan ending at the end of November.
	'''
	if begin == end:
		return begin
	
	if isinstance(begin, datetime.datetime):
		begin = begin.strftime("%Y-%m-%d")
	if isinstance(end, datetime.datetime):
		end = end.strftime("%Y-%m-%d")


	orig_begin = begin
	orig_end = end
	if begin.count('-') != 2:
		if not inclusive:
			raise Exception(f'truncated date strings must operate in inclusive mode in label_for_timespan_range: {begin}')
		begin = implode_date(dict(zip(('year', 'month', 'day'), (begin.split('-', 3) + ['', '', ''])[:3])), clamp='begin')
	if end.count('-') != 2:
		if not inclusive:
			raise Exception(f'truncated date strings must operate in inclusive mode in label_for_timespan_range: {end}')
		end = implode_date(dict(zip(('year', 'month', 'day'), (end.split('-', 3) + ['', '', ''])[:3])), clamp='end' if inclusive else 'eoe')
	
	beginparts = list(map(int, begin.split('-')))
	endparts = list(map(int, end.split('-')))

	from_y, from_m, from_d = beginparts
	to_y, to_m, to_d = endparts
	if inclusive:
		maxday = calendar.monthrange(to_y, to_m)[1]
		if from_y == to_y and from_m == to_m and from_d == 1 and to_d == maxday:
			# 1 month range
			return '%04d-%02d' % (from_y, from_m)
		elif from_y == to_y and from_m == 1 and to_m == 12 and from_d == 1 and to_d == 31:
			# 1 year range
			return str(from_y)
		else:
			return f'{orig_begin} to {orig_end}'
	else:
		if from_y == to_y and from_m == to_m and from_d == to_d - 1:
			# 1 day range
			return begin
		elif from_y == to_y and from_m == to_m - 1 and from_d == to_d and to_d == 1:
			# 1 month range
			return '%04d-%02d' % (from_y, from_m)
		elif from_y == to_y - 1 and from_m == to_m and to_m == 1 and from_d == to_d and to_d == 1:
			# 1 year range
			return str(from_y)
		else:
			to_d -= 1
			if to_d == 0:
				to_m -= 1
				if to_m == 0:
					to_m = 12
					to_y -= 1
				to_d = calendar.monthrange(to_y, to_m)[1]
			end = '%04d-%02d-%02d' % (to_y, to_m, to_d)
			return f'{begin} to {end}'


def timespan_from_outer_bounds(begin=None, end=None, inclusive=False):
	'''
	Return a `TimeSpan` based on the (optional) `begin` and `end` date strings.

	If both `begin` and `end` are `None`, returns `None`.
	'''
	if begin or end:
		ts = model.TimeSpan(ident='')
		if begin and end:
			ts._label = label_for_timespan_range(begin, end, inclusive=inclusive)
		elif begin:
			ts._label = f'{begin} onwards'
		elif end:
			ts._label = f'up to {end}'

		if begin is not None:
			try:
				if not isinstance(begin, datetime.datetime):
					begin = dateutil.parser.parse(begin)
				begin = begin.strftime("%Y-%m-%dT%H:%M:%SZ")
				ts.begin_of_the_begin = begin
			except ValueError:
				warnings.warn(f'*** failed to parse begin date: {begin}')
				raise
		if end is not None:
			try:
				if not isinstance(end, datetime.datetime):
					end = dateutil.parser.parse(end)
				if inclusive:
					end += datetime.timedelta(days=1)
				end = end.strftime("%Y-%m-%dT%H:%M:%SZ")
				ts.end_of_the_end = end
			except ValueError:
				warnings.warn(f'*** failed to parse end date: {end}')
		return ts
	return None

class CaseFoldingSet(set):
	def __init__(self, iterable):
		super().__init__(self)
		for v in iterable:
			if isinstance(v, str):
				self.add(v.casefold())
			else:
				self.add(v)

	def __and__(self, value):
		return CaseFoldingSet({s for s in value if s in self})

	def __or__(self, value):
		s = CaseFoldingSet(self)
		for v in value:
			s.add(v)
		return s

	def add(self, v):
		super().add(v.casefold())

	def remove(self, v):
		super().remove(v.casefold())

	def __contains__(self, v):
		return super().__contains__(v.casefold())

def truncate_with_ellipsis(s, length=100):
	'''
	If the string is too long to represent as a title-like identifier, return a new,
	truncated string with a trailing ellipsis that can be used as a title (with the
	assumption that the long original value will be represented as a more suitable
	string such as a description).
	'''
	if not isinstance(s, str):
		return None
	if len(s) <= length:
		return None
	shorter = ' '.join(s[:length].split(' ')[0:-1]) + '…'
	if len(shorter) == 1:
		# breaking on spaces did not yield a shorter string;
		# {s} must start with at least 100 non-space characters
		shorter = s[:length-1] + '…'
	return shorter

class GraphListSource:
	'''
	Act as a bonobo graph source node for a set of crom objects.
	Yields the supplied objects wrapped in data dicts.
	'''
	def __init__(self, values, *args, **kwargs):
		super().__init__(*args, **kwargs)
		self.values = values

	def __call__(self):
		for v in self.values:
			yield add_crom_data({}, v)
<|MERGE_RESOLUTION|>--- conflicted
+++ resolved
@@ -218,14 +218,6 @@
 			for attr, classes in self.attribute_based_identity.items():
 				if isinstance(v, classes) and hasattr(v, attr):
 					identified[getattr(v, attr)].append(v)
-<<<<<<< HEAD
-					break
-			else:
-				try:
-					identified[v.id].append(v)
-				except AttributeError:
-					unidentified.append(v)
-=======
 					handled = True
 					break
 			for attr, id_sets in self._classified_attribute_based_identity.items():
@@ -250,7 +242,6 @@
 		if len(identified) > 1 and UNKNOWN_DIMENSION in identified:
 			# drop the Unknown physical dimension (300055642)
 			del(identified[UNKNOWN_DIMENSION])
->>>>>>> 70d445c3
 
 	def set_or_merge(self, obj, p, *values):
 		if p == 'type':
@@ -270,37 +261,13 @@
 		identified = defaultdict(list)
 		unidentified = []
 		self._classify_values(values, identified, unidentified)
-<<<<<<< HEAD
-		
-=======
-
->>>>>>> 70d445c3
+
 		allows_multiple = obj.allows_multiple(p)
 		if identified:
 			# there are values in the new objects that have to be merged with existing identifiable values
 			self._classify_values(existing, identified, unidentified)
 
 			setattr(obj, p, None) # clear out all the existing values
-<<<<<<< HEAD
-			for v in identified.values():
-				if not allows_multiple:
-					setattr(obj, p, self.merge(*v))
-					return
-				setattr(obj, p, self.merge(*v))
-			for v in unidentified:
-				if not allows_multiple:
-					setattr(obj, p, v)
-					return
-				setattr(obj, p, v)
-		else:
-			# there are no identifiable values in the new objects, so we can just append them
-			for v in unidentified:
-				if not allows_multiple:
-					setattr(obj, p, None)
-					setattr(obj, p, v)
-					return
-				setattr(obj, p, v)
-=======
 			if allows_multiple:
 				for v in identified.values():
 					setattr(obj, p, self.merge(*v))
@@ -335,7 +302,6 @@
 						value = unidentified[0]
 					setattr(obj, p, None)
 					setattr(obj, p, value)
->>>>>>> 70d445c3
 
 class ExtractKeyedValues(Configurable):
 	'''
