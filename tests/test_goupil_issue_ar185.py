--- conflicted
+++ resolved
@@ -13,11 +13,6 @@
     MODELS,
     classified_identifiers,
     classification_tree,
-<<<<<<< HEAD
-    classified_identifiers,
-    classification_sets,
-=======
->>>>>>> bbe83ecf
 )
 from cromulent import vocab
 
